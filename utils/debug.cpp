--- conflicted
+++ resolved
@@ -130,14 +130,9 @@
 struct {
     DebugAllocator::Hook hook = nullptr;
     void *hook_arg = nullptr;
-<<<<<<< HEAD
     size_t limit = kMaxLimit;
     size_t bytes_used = 0;
     char junk_byte = '\xAA'; // 10101010
-=======
-    uint64_t limit = kMaxLimit;
-    uint64_t bytes_used = 0;
->>>>>>> 6ccc1db4
 } s_debug;
 
 auto set_junk_memory(void *data, size_t size) -> void
