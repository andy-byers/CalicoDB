--- conflicted
+++ resolved
@@ -3,8 +3,6 @@
 > **Warning**: This library is not yet stable and should **not** be used for anything serious.
 
 Calico DB is an embedded key-value database written in C++17.
-<<<<<<< HEAD
-=======
 
 ### Note (06/24)
 So far, Calico DB works okay, but is far from complete.
@@ -26,7 +24,6 @@
 I'm thinking that work on *#2* depends on progress made on *#1*, but *#3* is independent of the other two.
 I'll make two branches, `bplus_tree` and `stl_like_api`, on which to develop these changes.
 Check out [Contributions](#contributions) if you're interested in working on this project, it's kinda lonely here by myself 😿!
->>>>>>> 12e11ba7
 
 + [Disclaimer](#disclaimer)
 + [Features](#features)
@@ -70,22 +67,14 @@
 + Doesn't support concurrent transactions
 + Doesn't provide synchronization past support for multiple cursors, however `std::shared_mutex` can be used to coordinate writes (see `/test/integration/test_rw.cpp` for an example)
 
-## Dependencies
-+ spdlog
-+ zlib
-
 ## Build
-<<<<<<< HEAD
-We use CMake to gather dependencies and build the project.
-=======
 Calico DB is built using CMake.
->>>>>>> 12e11ba7
 In the project root directory, run
 ```bash
 mkdir -p build && cd ./build
 ```
 
-
+to set up an out-of-source build.
 Then
 ```bash
 cmake -DCMAKE_BUILD_TYPE=RelWithAssertions .. && cmake --build .
@@ -165,21 +154,12 @@
 
 ```C++
 // Insert some records.
-<<<<<<< HEAD
-assert(db.write(calico::stob("chartreux"), calico::stob("grey-blue")));
-assert(db.write(calico::stob("manx"), calico::stob("awesome")));
-assert(db.write(calico::stob("abyssinian"), calico::stob("cool")));
-assert(db.write({"egyptian mau", "respectable"}));
-assert(db.write({"ocicat", "rare"}));
-assert(db.write({"si-siwat", "lovable"}));
-=======
 assert(db.write(calico::stob("grizzly bear"), calico::stob("big")));
 assert(db.write(calico::stob("kodiak bear"), calico::stob("awesome")));
 assert(db.write(calico::stob("polar bear"), calico::stob("cool")));
 assert(db.write({"sun bear", "respectable"}));
 assert(db.write({"panda bear", "rare"}));
 assert(db.write({"black bear", "lovable"}));
->>>>>>> 12e11ba7
 
 // Update an existing record (keys are always unique). write() returns false if the record was already in the database.
 assert(!db.write(calico::stob("grizzly bear"), calico::stob("huge")));
