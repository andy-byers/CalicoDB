![CI status badge](https://github.com/andy-byers/CalicoDB/actions/workflows/actions.yml/badge.svg)

> **Warning**: This library is not yet stable and should **not** be used for anything serious.

<<<<<<< HEAD
> **Note (08/01)**: We're almost there!
> Currently, Calico DB is far too slow to be useful when the WAL is enabled.
> In an attempt to keep the design as simple as possible, we have been truncating the WAL after each commit.
> This first requires us to advance_block all dirty database pages, otherwise our updates won't reach disk in the event of a crash.
> In the next few weeks, I'll be implementing WAL segmentation and cleanup of obsolete WAL segments.
> We won't get rid of any segments until all of their referenced pages are written to disk as part of the normal "steal" block pool management routine.
> If we push_change the cleanup of obsolete segments off into a background thread, we end up with much less work each time commit() is called.
> All we have to do is write the commit WAL record, advance_block the remaining block, call fsync(), then open a new WAL segment.

> **Note (08/03)**: We've got the WAL segmentation pretty much down!
> The architecture is set up to have the WAL record creation/writing and segment truncation moved to a background thread.
=======
> **Note (08/21)**: Check out the develop branch for the latest iteration of the design.
I'm working on the abort and recovery routines right now.
I've also gotten the WAL to write everything in the background and do segmentation, which has improved performance considerably.
Unfortunately, the pager ends up waiting on the WAL to flush more blocks under heavy write workloads.
Once this gets figured out, performance should actually be pretty good!
>>>>>>> eb8c3314

Calico DB is an embedded key-value database written in C++17.
It exposes a small API that allows storage and retrieval of variable-length byte sequences.

+ [Disclaimer](#disclaimer)
+ [Features](#features)
+ [Caveats](#caveats)
+ [Dependencies](#dependencies)
+ [Build](#build)
+ [API](#api)
+ [Performance](#performance)
+ [Design](#design)
+ [TODO](#todo)
+ [Source Tree Overview](#source-tree-overview)
+ [Contributions](#contributions)

## Disclaimer
None of this code has been reviewed, and I am not a professional software developer.
I started writing this library so that I could get better at writing modern C++, since I would like to pursue a career in C++ development.
I've really had a fun time working on Calico DB, and have ended up putting quite a bit of time and effort into it.
Still, it is a work in progress and needs to have some issues addressed before I feel comfortable declaring it usable.
Check out the [Contributions](#contributions) section if you are interested in working on Calico DB!

## Features
+ Durability provided through write-ahead logging
+ Uses a dynamic-order B<sup>+</sup>-tree to organize the data on disk
+ Supports forward and reverse traversal using cursors
+ Allows creation of in-memory databases
+ Supports variable-length keys and values (with a hard limit on both)
+ API only exposes objects (no pointers to deal with)
+ Allows tuning of various parameters (page size, cache size, etc.)

## Caveats
+ Currently, Calico DB only runs on 64-bit Ubuntu and OSX
+ Has a hard limit on key length, equal to roughly 1/4 of the page size (anywhere from 39 B to 8,167 B)
+ Has a hard limit on value length, equal to roughly 4 GB
+ Doesn't support concurrent transactions
+ Doesn't provide synchronization past support for multiple cursors

## Dependencies
The library itself depends on `@gabime/spdlog` and `@TartanLlama/expected`.
`spdlog` is downloaded during the build using CMake's FetchContent API, and `expected` is bundled with the source code.
The tests depend on `@google/googletest` and the benchmarks depend on `@google/benchmark`.

## Build
Calico DB is built using CMake.
In the project root directory, run
```bash
mkdir -p build && cd ./build
```

to set up an out-of-source build.
Then
```bash
cmake -DCMAKE_BUILD_TYPE=RelWithAssertions .. && cmake --build .
```

to build the library and tests.
Note that the tests must be built with assertions, hence the `RelWithAssertions`.
To build the library in release mode, the last command would look like:
```bash
cmake -DCMAKE_BUILD_TYPE=Release -DCALICO_BUILD_TESTS=Off .. && cmake --build .
```

## API
See the [API documentation](doc/api.md).

## Architecture

<p align="center">
   <img src="./doc/architecture.png" width="75%" />
</p>

## Performance
Benchmarks are run in a modified version of LevelDB, using the `db_bench` routines.

## TODO
1. Get everything code reviewed!
2. Get unit test coverage up
3. Write documentation
4. Work on performance
5. Write a benchmark suite
6. Get the CMake installation to work
7. Need some way to reduce the file size once many pages become unused
    + We need some way to collect freelist pages at the end of the file so that we can truncate

## Design
Internally, Calico DB is broken down into 6 submodules.
Each submodule is represented by a directory in `src`, as shown in the [source tree overview](#source-tree-overview).
See `DESIGN.md` for more information about the design of Calico DB.

## Source Tree Overview
```
CalicoDB
┣╸benchmarks ┄┄┄┄┄┄┄ Performance benchmarks
┣╸examples ┄┄┄┄┄┄┄┄┄ Examples and use cases
┣╸include/calico
┃ ┣╸bytes.h ┄┄┄┄┄┄┄┄ Constructs for holding contiguous sequences of bytes
┃ ┣╸calico.h ┄┄┄┄┄┄┄ Pulls in the rest of the API
┃ ┣╸common.h ┄┄┄┄┄┄┄ Common types and constants
┃ ┣╸cursor.h ┄┄┄┄┄┄┄ Cursor for database traversal
┃ ┣╸database.h ┄┄┄┄┄ Toplevel database object
┃ ┣╸info.h ┄┄┄┄┄┄┄┄┄ Query information about the database
┃ ┣╸options.h ┄┄┄┄┄┄ Options for the toplevel database object
┃ ┣╸status.h ┄┄┄┄┄┄┄ Status object for function returns
┃ ┣╸storage.h ┄┄┄┄┄┄ Storage interface
┃ ┗╸wal.h ┄┄┄┄┄┄┄┄┄┄ Write-ahead log interface
┣╸src
┃ ┣╸core ┄┄┄┄┄┄┄┄┄┄┄ API implementation
┃ ┣╸pager ┄┄┄┄┄┄┄┄┄┄ Pager module
┃ ┣╸store ┄┄┄┄┄┄┄┄┄┄ Storage implementations
┃ ┣╸tree ┄┄┄┄┄┄┄┄┄┄┄ Data organization module
┃ ┣╸utils ┄┄┄┄┄┄┄┄┄┄ Utility module
┃ ┗╸wal ┄┄┄┄┄┄┄┄┄┄┄┄ Write-ahead log implementations
┗╸test
  ┣╸fuzz ┄┄┄┄┄┄┄┄┄┄┄ Fuzz tests
  ┣╸recovery ┄┄┄┄┄┄┄ Test database failure and recovery
  ┣╸tools ┄┄┄┄┄┄┄┄┄┄ Test tools
  ┗╸unit_tests ┄┄┄┄┄ Unit tests
```

## Contributions
Contributions are welcome!
Pull requests that fix bugs or address correctness issues will always be considered.
The [TODO](#todo) section contains a list of things that need to be addressed, and [design.md](doc/design.md) contains some TODO comments that I thought were important.
Feel free to create a pull request.

<|MERGE_RESOLUTION|>--- conflicted
+++ resolved
@@ -1,26 +1,6 @@
 ![CI status badge](https://github.com/andy-byers/CalicoDB/actions/workflows/actions.yml/badge.svg)
 
 > **Warning**: This library is not yet stable and should **not** be used for anything serious.
-
-<<<<<<< HEAD
-> **Note (08/01)**: We're almost there!
-> Currently, Calico DB is far too slow to be useful when the WAL is enabled.
-> In an attempt to keep the design as simple as possible, we have been truncating the WAL after each commit.
-> This first requires us to advance_block all dirty database pages, otherwise our updates won't reach disk in the event of a crash.
-> In the next few weeks, I'll be implementing WAL segmentation and cleanup of obsolete WAL segments.
-> We won't get rid of any segments until all of their referenced pages are written to disk as part of the normal "steal" block pool management routine.
-> If we push_change the cleanup of obsolete segments off into a background thread, we end up with much less work each time commit() is called.
-> All we have to do is write the commit WAL record, advance_block the remaining block, call fsync(), then open a new WAL segment.
-
-> **Note (08/03)**: We've got the WAL segmentation pretty much down!
-> The architecture is set up to have the WAL record creation/writing and segment truncation moved to a background thread.
-=======
-> **Note (08/21)**: Check out the develop branch for the latest iteration of the design.
-I'm working on the abort and recovery routines right now.
-I've also gotten the WAL to write everything in the background and do segmentation, which has improved performance considerably.
-Unfortunately, the pager ends up waiting on the WAL to flush more blocks under heavy write workloads.
-Once this gets figured out, performance should actually be pretty good!
->>>>>>> eb8c3314
 
 Calico DB is an embedded key-value database written in C++17.
 It exposes a small API that allows storage and retrieval of variable-length byte sequences.
