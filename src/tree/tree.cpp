--- conflicted
+++ resolved
@@ -65,14 +65,7 @@
 
     auto [node, index, found_eq] = find_ge(key, true);
 
-<<<<<<< HEAD
     if (key.size() > get_max_local(node.size()))
-=======
-    if (key.is_empty())
-        throw InvalidArgumentError {"Key cannot be empty"};
-
-    if (key.size() > max_local(node.size()))
->>>>>>> 8cc4b2fd
         throw InvalidArgumentError {"Key exceeds maximum allowed length"};
 
     if (found_eq) {
@@ -82,14 +75,6 @@
     }
 }
 
-<<<<<<< HEAD
-=======
-/**
- * Remove the pointed-to key-value pair.
- *
- * @returns Whether or not the key-value pair was removed
- */
->>>>>>> 8cc4b2fd
 auto Tree::remove(BytesView key) -> bool
 {
     auto [node, index, found_eq] = find_ge(key, true);
@@ -414,7 +399,6 @@
     if (!node.is_underflowing())
         return true;
 
-<<<<<<< HEAD
     auto maybe_fix_parent = [&] {
         if (parent.is_overflowing()) {
             const auto id = parent.id();
@@ -438,34 +422,6 @@
         auto left_sibling = acquire_node(parent.child_id(index - 1), true);
         const auto cell_count = left_sibling.cell_count();
         siblings[0] = {std::move(left_sibling), cell_count};
-=======
-auto Tree::merge_left(Node &parent, Node &Lc, Node rc, Index index) -> void
-{
-    /* Transformation:
-     *         1:[a]        -->   1:[]
-     *     3:[]     2:[b]   -->       3:[a, b]
-     *         A   B     C  -->      A     B  C
-     *
-     * Pointers:
-     *     (1) a.left_child_id      : 3 --> A  (Internal nodes only)
-     *     (2) 3.rightmost_child_id : A --> C  (Internal nodes only)
-     *     (3) 1.rightmost_child_id : 2 --> 3
-     */
-
-    if (Lc.is_external())
-        Lc.set_right_sibling_id(rc.right_sibling_id());
-
-    // Move the separator from the parent to the left child node.
-    auto separator = parent.read_cell(index);
-    if (!Lc.is_external()) {
-        separator.set_left_child_id(Lc.rightmost_child_id()); // (1)
-    } else {
-        // TODO: NULL-ing out the left child ID causes it to not be written. See cell.h
-        //       for another TOD0 concerning this weirdness. It's not causing any bugs
-        //       that I know of, it's just an awful API that will likely cause bugs if
-        //       anything is changed. Should fix.
-        separator.set_left_child_id(PID::null());
->>>>>>> 8cc4b2fd
     }
     if (index < parent.cell_count()) {
         auto right_sibling = acquire_node(parent.child_id(index + 1), true);
@@ -696,62 +652,4 @@
     return std::move(*median);
 }
 
-<<<<<<< HEAD
-=======
-// TODO: Move to Node class.
-auto Tree::do_split_root(Node &root, Node &child) -> void
-{
-    // Copy the cells.
-    auto offset = root.cell_area_offset();
-    auto size = root.size() - offset;
-    child.page().write(root.page().range(offset).truncate(size), offset);
-
-    // Copy the header and cell pointers.
-    offset = child.header_offset();
-    size = NodeLayout::HEADER_SIZE + root.cell_count()*CELL_POINTER_SIZE;
-    child.page().write(root.page().range(root.header_offset()).truncate(size), offset);
-
-    CUB_EXPECT(root.is_overflowing());
-    child.set_overflow_cell(root.take_overflow_cell());
-
-    root.reset(true);
-    root.page().set_type(PageType::INTERNAL_NODE);
-    root.set_rightmost_child_id(child.id());
-    child.set_parent_id(PID::root());
-}
-
-// TODO: Move to Node class.
-auto Tree::do_merge_root(Node &root, Node child) -> void
-{
-    CUB_EXPECT(root.rightmost_child_id() == child.id());
-    child.defragment();
-
-    // Copy the cell content area.
-    auto offset = child.cell_area_offset();
-    auto size = child.size() - offset;
-    root.page().write(child.page().range(offset).truncate(size), offset);
-
-    // Copy the header and cell pointers.
-    offset = root.header_offset();
-    size = NodeLayout::HEADER_SIZE + child.cell_count()*CELL_POINTER_SIZE;
-    root.page().write(child.page().range(child.header_offset()).truncate(size), offset);
-    root.page().set_type(child.type());
-    destroy_node(std::move(child));
-}
-
-auto Tree::save_header(FileHeader &header) -> void
-{
-    header.set_node_count(m_node_count);
-    header.set_key_count(m_cell_count);
-    m_free_list.save_header(header);
-}
-
-auto Tree::load_header(const FileHeader &header) -> void
-{
-    m_node_count = header.node_count();
-    m_cell_count = header.key_count();
-    m_free_list.load_header(header);
-}
-
->>>>>>> 8cc4b2fd
 } // cub