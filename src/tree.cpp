// Copyright (c) 2022, The CalicoDB Authors. All rights reserved.
// This source code is licensed under the MIT License, which can be found in
// LICENSE.md. See AUTHORS.md for a list of contributor names.

#include "tree.h"
#include "encoding.h"
#include "logging.h"
#include "pager.h"
#include "schema.h"
#include "stat.h"
#include "utils.h"
#include <functional>
#include <memory>

namespace calicodb
{

// Helper for traversing the tree structure
class TreeCursor
{
    friend class InorderTraversal;
    friend class Tree;
    friend class TreeValidator;
    friend class UserCursor;

    Tree *const m_tree;
    Status m_status;

    Node m_node;
    U32 m_idx = 0;

    // *_path members are used to track the path taken from the tree's root to the current
    // position. At any given time, the elements with indices less than the current level
    // are valid.
    static constexpr std::size_t kMaxDepth = 17 + 1;
    Node m_node_path[kMaxDepth - 1];
    U32 m_idx_path[kMaxDepth - 1];
    int m_level = 0;

    auto move_to_right_sibling() -> void
    {
        CALICODB_EXPECT_TRUE(has_node());
        CALICODB_EXPECT_TRUE(m_node.is_leaf());
        const auto leaf_level = m_level;
        for (U32 adjust = 0;; adjust = 1) {
            const auto ncells = NodeHdr::get_cell_count(m_node.hdr());
            if (++m_idx < ncells + adjust) {
                break;
            } else if (m_level == 0) {
                reset();
                return;
            }
            move_to_parent();
        }
        while (!m_node.is_leaf()) {
            move_to_child(m_node.read_child_id(m_idx));
            if (!m_status.is_ok()) {
                return;
            }
            m_idx = 0;
        }
        if (m_level != leaf_level) {
            m_status = Status::corruption();
        }
    }

    auto move_to_left_sibling() -> void
    {
        CALICODB_EXPECT_TRUE(has_node());
        CALICODB_EXPECT_TRUE(m_node.is_leaf());
        for (;;) {
            if (m_idx > 0) {
                --m_idx;
                break;
            } else if (m_level == 0) {
                reset();
                return;
            }
            move_to_parent();
        }
        while (!m_node.is_leaf()) {
            move_to_child(m_node.read_child_id(m_idx));
            if (!m_status.is_ok()) {
                return;
            }
            m_idx = NodeHdr::get_cell_count(m_node.hdr()) - m_node.is_leaf();
        }
    }

    auto seek_to_first_leaf() -> void
    {
        seek_to_leaf("");
    }

    auto seek_to_last_leaf() -> void
    {
        reset();
        m_status = m_tree->acquire(m_tree->root(), m_node);
        while (m_status.is_ok()) {
            m_idx = NodeHdr::get_cell_count(m_node.hdr());
            if (m_node.is_leaf()) {
                m_idx -= m_idx > 0;
                break;
            }
            move_to_child(NodeHdr::get_next_id(m_node.hdr()));
        }
    }

    auto search_node(const Slice &key) -> bool
    {
        CALICODB_EXPECT_TRUE(m_status.is_ok());
        CALICODB_EXPECT_NE(m_node.ref, nullptr);

        std::string key_buffer;
        auto exact = false;
        auto upper = NodeHdr::get_cell_count(m_node.hdr());
        U32 lower = 0;

        while (lower < upper) {
            Slice rhs;
            const auto mid = (lower + upper) / 2;
            // This call to Tree::read_key() may return a partial key, if the whole key wasn't
            // needed for the comparison. We read at most 1 byte more than is present in `key`
            // so we still have necessary length information to break ties. This lets us avoid
            // reading overflow chains if it isn't really necessary.
            m_status = m_tree->read_key(m_node, mid, key_buffer, &rhs,
                                        static_cast<U32>(key.size() + 1));
            if (!m_status.is_ok()) {
                break;
            }
            const auto cmp = key.compare(rhs);
            if (cmp <= 0) {
                exact = cmp == 0;
                upper = mid;
            } else {
                lower = mid + 1;
            }
        }

        m_idx = lower + exact * !m_node.is_leaf();
        return exact;
    }

    explicit TreeCursor(Tree &tree)
        : m_tree(&tree)
    {
    }

public:
    // Return true if the cursor is positioned on a valid node, false otherwise
    [[nodiscard]] auto has_node() const -> bool
    {
        return m_status.is_ok() && m_node.ref != nullptr;
    }

    // Return true if the cursor is positioned on a valid key, false otherwise
    [[nodiscard]] auto has_key() const -> bool
    {
        return has_node() && m_idx < NodeHdr::get_cell_count(m_node.hdr());
    }

    [[nodiscard]] auto page_id() const -> Id
    {
        CALICODB_EXPECT_TRUE(has_node());
        return m_node.ref->page_id;
    }

    // Initialize the cursor for a new traversal
    auto reset(const Status &s = Status::ok()) -> void
    {
        release_nodes(kAllLevels);
        m_status = s;
        m_level = 0;
    }

    auto move_to_parent() -> void
    {
        CALICODB_EXPECT_GT(m_level, 0);
        release_nodes(kCurrentLevel);
        --m_level;
        m_idx = m_idx_path[m_level];
        m_node = std::move(m_node_path[m_level]);
    }

    auto assign_child(Node child) -> void
    {
        CALICODB_EXPECT_TRUE(has_node());
        m_idx_path[m_level] = m_idx;
        m_node_path[m_level] = std::move(m_node);
        m_node = std::move(child);
        ++m_level;
    }

    auto move_to_child(Id child_id) -> void
    {
        CALICODB_EXPECT_TRUE(has_node());
        if (m_level < static_cast<int>(kMaxDepth - 1)) {
            Node child;
            m_status = m_tree->acquire(child_id, child);
            if (m_status.is_ok()) {
                assign_child(std::move(child));
            }
        } else {
            m_status = m_tree->corrupted_node(child_id);
        }
    }

    auto correct_leaf() -> void
    {
        CALICODB_EXPECT_TRUE(has_node());
        CALICODB_EXPECT_TRUE(m_node.is_leaf());
        if (m_idx == NodeHdr::get_cell_count(m_node.hdr())) {
            move_to_right_sibling();
        }
    }

    [[nodiscard]] auto on_last_node() const -> bool
    {
        CALICODB_EXPECT_TRUE(has_node());
        for (int i = 0; i < m_level; ++i) {
            const auto &node = m_node_path[i];
            if (m_idx_path[i] < NodeHdr::get_cell_count(node.hdr())) {
                return false;
            }
        }
        return true;
    }

    auto seek_to_leaf(const Slice &key) -> bool
    {
        auto on_correct_node = false;
        if (has_key() && on_last_node()) {
            CALICODB_EXPECT_TRUE(m_node.is_leaf());
            // This block handles cases where the cursor is already positioned on the target node. This
            // means that (a) this tree is the most-recently-accessed tree in the database, and (b) the
            // last operation didn't cause an overflow or underflow.
            std::string boundary;
            m_status = m_tree->read_key(m_node, 0, boundary, nullptr);
            if (!m_status.is_ok()) {
                return false;
            }
            on_correct_node = boundary <= key;
        }
        if (!on_correct_node && !m_status.is_corruption()) {
            reset();
            m_status = m_tree->acquire(m_tree->root(), m_node);
        }
        while (m_status.is_ok()) {
            const auto found = search_node(key);
            if (m_status.is_ok()) {
                if (m_node.is_leaf()) {
                    return found;
                }
                move_to_child(m_node.read_child_id(m_idx));
            }
        }
        return false;
    }

    enum ReleaseType {
        kCurrentLevel,
        kAllLevels,
    };
    auto release_nodes(ReleaseType type) -> void
    {
        m_tree->release(std::move(m_node));
        if (type < kAllLevels) {
            return;
        }
        for (int i = 0; i < m_level; ++i) {
            m_tree->release(std::move(m_node_path[i]));
        }
    }
};

Cursor::Cursor() = default;

Cursor::~Cursor() = default;

class UserCursor : public Cursor
{
    friend class Tree;

    TreeCursor m_c;

    std::string m_key_buffer;
    std::string m_value_buffer;
    Slice m_key;
    Slice m_value;
    bool m_saved = false;

    auto fetch_payload() -> Status
    {
        CALICODB_EXPECT_TRUE(m_c.has_key());

        m_key.clear();
        m_value.clear();

        Cell cell;
        if (m_c.m_node.read(m_c.m_idx, cell)) {
            return m_c.m_tree->corrupted_node(m_c.page_id());
        }
        auto s = m_c.m_tree->read_key(cell, m_key_buffer, &m_key);
        if (s.is_ok()) {
            s = m_c.m_tree->read_value(cell, m_value_buffer, &m_value);
        }
        if (!s.is_ok()) {
            m_key_buffer.clear();
            m_value_buffer.clear();
            m_key.clear();
            m_value.clear();
        }
        return s;
    }

    auto prepare() -> void
    {
        m_c.m_tree->use_cursor(this);
    }

    auto save_position() -> void
    {
        CALICODB_EXPECT_TRUE(m_c.has_key());
        m_c.release_nodes(TreeCursor::kAllLevels);
        m_saved = m_c.m_status.is_ok();
    }

    auto ensure_position_loaded() -> void
    {
        if (m_saved) {
            m_saved = false;
            m_c.seek_to_leaf(m_key);
            ensure_correct_leaf();
        }
    }

    auto ensure_correct_leaf() -> void
    {
        if (m_c.has_node()) {
            m_c.correct_leaf();
        }
        if (m_c.has_key()) {
            m_c.m_status = fetch_payload();
        }
    }

    explicit UserCursor(TreeCursor c)
        : m_c(std::move(c))
    {
    }

public:
    ~UserCursor() override
    {
        m_c.reset();
        // The TreeCursor contained within this class is about to be destroyed. Make sure the
        // tree doesn't attempt to access its contents when switching cursors.
        if (m_c.m_tree->m_last_c == this) {
            m_c.m_tree->m_last_c = nullptr;
        }
    }

    [[nodiscard]] auto key() const -> Slice override
    {
        CALICODB_EXPECT_TRUE(is_valid());
        return m_key;
    }

    [[nodiscard]] auto value() const -> Slice override
    {
        CALICODB_EXPECT_TRUE(is_valid());
        return m_value;
    }

    [[nodiscard]] auto is_valid() const -> bool override
    {
        return m_c.has_key() || m_saved;
    }

    auto status() const -> Status override
    {
        return m_c.m_status;
    }

    auto seek_first() -> void override
    {
        prepare();
        m_saved = false;
        m_c.seek_to_first_leaf();
        if (m_c.has_key()) {
            m_c.m_status = fetch_payload();
        }
    }

    auto seek_last() -> void override
    {
        prepare();
        m_saved = false;
        m_c.seek_to_last_leaf();
        if (m_c.has_key()) {
            m_c.m_status = fetch_payload();
        }
    }

    auto next() -> void override
    {
        CALICODB_EXPECT_TRUE(is_valid());
        prepare();

        // NOTE: Loading the cursor position involves seeking back to the saved key. If the saved key
        //       was erased, then this will place the cursor on the first record with a key that
        //       compares greater than it.
        ensure_position_loaded();
        if (!m_c.has_key()) {
            return;
        }
        m_c.move_to_right_sibling();
        if (m_c.has_key()) {
            m_c.m_status = fetch_payload();
        }
    }

    auto previous() -> void override
    {
        CALICODB_EXPECT_TRUE(is_valid());
        prepare();

        ensure_position_loaded();
        if (!m_c.has_key()) {
            return;
        }
        m_c.move_to_left_sibling();
        if (m_c.has_key()) {
            m_c.m_status = fetch_payload();
        }
    }

    auto seek(const Slice &key) -> void override
    {
        // The cursor position is not reset prior to the call to seek_to_leaf(). seek_to_leaf() may
        // try to avoid performing a full root-to-leaf traversal.
        prepare();
        m_saved = false;
        m_c.seek_to_leaf(key);
        ensure_correct_leaf();
    }
};

static constexpr U32 kCellPtrSize = sizeof(U16);

[[nodiscard]] static auto corrupted_page(Id page_id, PointerMap::Type page_type = PointerMap::kEmpty) -> Status
{
    const char *type_name;
    switch (page_type) {
        case PointerMap::kTreeNode:
        case PointerMap::kTreeRoot:
            type_name = "tree node";
            break;
        case PointerMap::kOverflowHead:
        case PointerMap::kOverflowLink:
            type_name = "overflow page";
            break;
        case PointerMap::kFreelistTrunk:
        case PointerMap::kFreelistLeaf:
            type_name = "freelist page";
            break;
        default:
            type_name = "page";
    }
    std::string message;
    append_fmt_string(message, "corruption detected on %s with ID %u",
                      type_name, page_id.value);
    return Status::corruption(message);
}

auto Tree::corrupted_node(Id page_id) const -> Status
{
    auto s = corrupted_page(page_id, PointerMap::kTreeNode);
    if (m_pager->mode() >= Pager::kWrite) {
        // Pager status should never be set unless a rollback is needed.
        m_pager->set_status(s);
    }
    return s;
}

auto Tree::get_tree(Cursor &c) -> Tree *
{
    return static_cast<UserCursor *>(c.token())->m_c.m_tree;
}

[[nodiscard]] static auto cell_slots_offset(const Node &node) -> U32
{
    return page_offset(node.ref->page_id) + NodeHdr::kSize;
}

[[nodiscard]] static auto cell_area_offset(const Node &node) -> U32
{
    return cell_slots_offset(node) + NodeHdr::get_cell_count(node.hdr()) * kCellPtrSize;
}

[[nodiscard]] static auto read_next_id(const PageRef &page) -> Id
{
    return Id(get_u32(page.get_data() + page_offset(page.page_id)));
}

static auto write_next_id(PageRef &page, Id next_id) -> void
{
    put_u32(page.get_data() + page_offset(page.page_id), next_id.value);
}

[[nodiscard]] static auto read_child_id(const Cell &cell)
{
    return Id(get_u32(cell.ptr));
}

[[nodiscard]] static auto read_overflow_id(const Cell &cell)
{
    return Id(get_u32(cell.key + cell.local_pl_size));
}

static auto write_overflow_id(Cell &cell, Id overflow_id)
{
    put_u32(cell.key + cell.local_pl_size, overflow_id.value);
}

static auto write_child_id(Cell &cell, Id child_id)
{
    put_u32(cell.ptr, child_id.value);
}

[[nodiscard]] static auto merge_root(Node &root, Node &child)
{
    CALICODB_EXPECT_EQ(NodeHdr::get_next_id(root.hdr()), child.ref->page_id);
    if (NodeHdr::get_free_start(child.hdr()) > 0) {
        if (child.defrag()) {
            return -1;
        }
    }

    // Copy the cell content area.
    const auto cell_start = NodeHdr::get_cell_start(child.hdr());
    CALICODB_EXPECT_GE(cell_start, cell_slots_offset(root));
    auto area_size = kPageSize - cell_start;
    auto *area = root.ref->get_data() + cell_start;
    std::memcpy(area, child.ref->get_data() + cell_start, area_size);

    // Copy the header and cell pointers.
    area_size = NodeHdr::get_cell_count(child.hdr()) * kCellPtrSize;
    area = root.ref->get_data() + cell_slots_offset(root);
    std::memcpy(area, child.ref->get_data() + cell_slots_offset(child), area_size);
    std::memcpy(root.hdr(), child.hdr(), NodeHdr::kSize);
    root.parser = child.parser;
    return 0;
}

[[nodiscard]] static auto is_underflowing(const Node &node)
{
    return NodeHdr::get_cell_count(node.hdr()) == 0;
}

static constexpr U32 kLinkContentOffset = sizeof(U32);
static constexpr U32 kLinkContentSize = kPageSize - kLinkContentOffset;

struct PayloadManager {
    static auto access(
        Pager &pager,
        const Cell &cell,   // The `cell` containing the payload being accessed
        U32 offset,         // `offset` within the payload being accessed
        U32 length,         // Number of bytes to access
        const char *in_buf, // Write buffer of size at least `length` bytes, or nullptr if not a write
        char *out_buf       // Read buffer of size at least `length` bytes, or nullptr if not a read
        ) -> Status
    {
        CALICODB_EXPECT_TRUE(in_buf || out_buf);
        if (offset <= cell.local_pl_size) {
            const auto n = std::min(length, cell.local_pl_size - offset);
            if (in_buf) {
                std::memcpy(cell.key + offset, in_buf, n);
                in_buf += n;
            } else {
                std::memcpy(out_buf, cell.key + offset, n);
                out_buf += n;
            }
            length -= n;
            offset = 0;
        } else {
            offset -= cell.local_pl_size;
        }

        Status s;
        if (length) {
            auto pgno = read_overflow_id(cell);
            while (!pgno.is_null()) {
                if (pgno.as_index() >= pager.page_count()) {
                    // Page ID is past the end of the file. Also note that if pgno.is_null(), pager.acquire()
                    // will return a Status::corruption() (this happens if the end of the chain is reached
                    // before `length` reaches 0).
                    return corrupted_page(pgno, PointerMap::kOverflowLink);
                }
                PageRef *ovfl;
                s = pager.acquire(pgno, ovfl);
                if (!s.is_ok()) {
                    break;
                }
                U32 len;
                if (offset >= kLinkContentSize) {
                    offset -= kLinkContentSize;
                    len = 0;
                } else {
                    len = std::min(length, kLinkContentSize - offset);
                    if (in_buf) {
                        std::memcpy(ovfl->get_data() + kLinkContentOffset + offset, in_buf, len);
                        in_buf += len;
                    } else {
                        std::memcpy(out_buf, ovfl->get_data() + kLinkContentOffset + offset, len);
                        out_buf += len;
                    }
                    offset = 0;
                }
                pgno = read_next_id(*ovfl);
                pager.release(ovfl, Pager::kNoCache);
                length -= len;
                if (length == 0) {
                    break;
                }
            }
        }
        if (s.is_ok() && length) {
            std::string message;
            const auto repr_len = std::min(cell.key_size, 4U);
            append_fmt_string(message, R"(missing %u bytes from record "%s"%s)",
                              length, escape_string(Slice(cell.key, repr_len)).c_str(),
                              repr_len == cell.key_size ? "" : "...");
            return Status::corruption(message);
        }
        return s;
    }
};

auto Tree::release_nodes() const -> void
{
    use_cursor(nullptr);
    m_cursor->reset();
}

auto Tree::create(Pager &pager, Id *root_id_out) -> Status
{
    PageRef *page;
    auto s = pager.allocate(page);
    if (s.is_ok()) {
        auto *hdr = page->get_data() + page_offset(page->page_id);
        std::memset(hdr, 0, NodeHdr::kSize);
        NodeHdr::put_type(hdr, true);
        NodeHdr::put_cell_start(hdr, kPageSize);

        s = PointerMap::write_entry(pager, page->page_id,
                                    {Id::null(), PointerMap::kTreeRoot});
        if (root_id_out) {
            *root_id_out = s.is_ok() ? page->page_id : Id::null();
        }
        pager.release(page);
    }
    return s;
}

auto Tree::read_key(Node &node, U32 index, std::string &scratch, Slice *key_out, U32 limit) const -> Status
{
    Cell cell;
    if (node.read(index, cell)) {
        return corrupted_node(node.ref->page_id);
    }
    return read_key(cell, scratch, key_out, limit);
}
auto Tree::read_key(const Cell &cell, std::string &scratch, Slice *key_out, U32 limit) const -> Status
{
    if (limit == 0 || limit > cell.key_size) {
        limit = cell.key_size;
    }
    if (scratch.size() < limit) {
        scratch.resize(limit);
    }
    auto s = PayloadManager::access(*m_pager, cell, 0, limit, nullptr, scratch.data());
    if (s.is_ok() && key_out) {
        *key_out = Slice(scratch).truncate(limit);
    }
    return s;
}

auto Tree::read_value(Node &node, U32 index, std::string &scratch, Slice *value_out) const -> Status
{
    Cell cell;
    if (node.read(index, cell)) {
        return corrupted_node(node.ref->page_id);
    }
    return read_value(cell, scratch, value_out);
}
auto Tree::read_value(const Cell &cell, std::string &scratch, Slice *value_out) const -> Status
{
    const auto value_size = cell.total_pl_size - cell.key_size;
    if (scratch.size() < value_size) {
        scratch.resize(value_size);
    }
    auto s = PayloadManager::access(*m_pager, cell, cell.key_size, value_size, nullptr, scratch.data());
    if (s.is_ok() && value_out) {
        *value_out = Slice(scratch).truncate(value_size);
    }
    return s;
}

auto Tree::write_key(Node &node, U32 index, const Slice &key) -> Status
{
    Cell cell;
    if (node.read(index, cell)) {
        return corrupted_node(node.ref->page_id);
    }
    return PayloadManager::access(*m_pager, cell, 0,
                                  static_cast<U32>(key.size()),
                                  key.data(), nullptr);
}

auto Tree::write_value(Node &node, U32 index, const Slice &value) -> Status
{
    Cell cell;
    if (node.read(index, cell)) {
        return corrupted_node(node.ref->page_id);
    }
    return PayloadManager::access(*m_pager, cell, cell.key_size,
                                  static_cast<U32>(value.size()),
                                  value.data(), nullptr);
}

auto Tree::find_parent_id(Id page_id, Id &out) const -> Status
{
    PointerMap::Entry entry;
    auto s = PointerMap::read_entry(*m_pager, page_id, entry);
    if (s.is_ok()) {
        out = entry.back_ptr;
    } else {
        out = Id::null();
    }
    return s;
}

auto Tree::fix_parent_id(Id page_id, Id parent_id, PointerMap::Type type, Status &s) -> void
{
    if (s.is_ok()) {
        s = PointerMap::write_entry(*m_pager, page_id, {parent_id, type});
    }
}

auto Tree::maybe_fix_overflow_chain(const Cell &cell, Id parent_id, Status &s) -> void
{
    if (s.is_ok() && cell.local_pl_size != cell.total_pl_size) {
        fix_parent_id(read_overflow_id(cell), parent_id, PointerMap::kOverflowHead, s);
    }
}

auto Tree::make_pivot(const PivotOptions &opt, Cell &pivot_out) -> Status
{
    std::string buffers[2];
    Slice keys[2];
    for (std::size_t i = 0; i < 2; ++i) {
        const auto local_key_size = std::min(
            opt.cells[i]->key_size,
            opt.cells[i]->local_pl_size);
        keys[i] = Slice(opt.cells[i]->key, local_key_size);
    }
    if (keys[0] >= keys[1]) {
        // The left key must be less than the right key. If this cannot be seen in the local
        // keys, then 1 of the 2 must be overflowing. The nonlocal part is needed to perform
        // suffix truncation.
        for (std::size_t i = 0; i < 2; ++i) {
            if (opt.cells[i]->key_size > keys[i].size()) {
                // Read just enough of the key to determine the ordering.
                auto s = read_key(
                    *opt.cells[i],
                    buffers[i],
                    &keys[i],
                    opt.cells[1 - i]->key_size + 1);
                if (!s.is_ok()) {
                    return s;
                }
            }
        }
    }
    Slice prefix;
    if (truncate_suffix(keys[0], keys[1], prefix)) {
        return Status::corruption();
    }
    pivot_out.ptr = opt.scratch;
    pivot_out.total_pl_size = static_cast<U32>(prefix.size());
    auto *ptr = pivot_out.ptr + sizeof(U32); // Skip the left child ID.
    pivot_out.key = encode_varint(ptr, pivot_out.total_pl_size);
    pivot_out.local_pl_size = compute_local_pl_size(prefix.size(), 0);
    pivot_out.footprint = pivot_out.local_pl_size + U32(pivot_out.key - opt.scratch);
    std::memcpy(pivot_out.key, prefix.data(), pivot_out.local_pl_size);
    prefix.advance(pivot_out.local_pl_size);

    Status s;
    if (!prefix.is_empty()) {
        // The pivot is too long to fit on a single page. Transfer the portion that
        // won't fit to an overflow chain.
        PageRef *prev = nullptr;
        auto dst_type = PointerMap::kOverflowHead;
        auto dst_bptr = opt.parent_id;
        while (s.is_ok() && !prefix.is_empty()) {
            PageRef *dst;
            // Allocate a new overflow page.
            s = m_pager->allocate(dst);
            if (!s.is_ok()) {
                break;
            }
            const auto copy_size = std::min<std::size_t>(
                prefix.size(), kLinkContentSize);
            std::memcpy(dst->get_data() + kLinkContentOffset,
                        prefix.data(),
                        copy_size);
            prefix.advance(copy_size);

            if (prev) {
                put_u32(prev->get_data(), dst->page_id.value);
                m_pager->release(prev, Pager::kNoCache);
            } else {
                write_overflow_id(pivot_out, dst->page_id);
            }
            s = PointerMap::write_entry(
                *m_pager, dst->page_id, {dst_bptr, dst_type});

            dst_type = PointerMap::kOverflowLink;
            dst_bptr = dst->page_id;
            prev = dst;
        }
        if (s.is_ok()) {
            CALICODB_EXPECT_NE(nullptr, prev);
            put_u32(prev->get_data(), 0);
            pivot_out.footprint += sizeof(U32);
        }
        m_pager->release(prev, Pager::kNoCache);
    }
    return s;
}

static auto detach_cell(Cell &cell, char *backing) -> void
{
    CALICODB_EXPECT_NE(backing, nullptr);
    if (cell.ptr != backing) {
        std::memcpy(backing, cell.ptr, cell.footprint);
        const auto diff = cell.key - cell.ptr;
        cell.ptr = backing;
        cell.key = backing + diff;
    }
}

auto Tree::post_pivot(Node &parent, U32 idx, Cell &pivot, Id child_id) -> Status
{
    const auto rc = parent.write(idx, pivot);
    if (rc > 0) {
        put_u32(parent.ref->get_data() + rc, child_id.value);
    } else if (rc == 0) {
        CALICODB_EXPECT_FALSE(m_ovfl.exists());
        detach_cell(pivot, m_cell_scratch[0]);
        m_ovfl = {pivot, parent.ref->page_id, idx};
        write_child_id(pivot, child_id);
    } else {
        return corrupted_node(parent.ref->page_id);
    }
    Status s;
    fix_parent_id(child_id, parent.ref->page_id, PointerMap::kTreeNode, s);
    maybe_fix_overflow_chain(pivot, parent.ref->page_id, s);
    return s;
}

auto Tree::insert_cell(Node &node, U32 idx, const Cell &cell) -> Status
{
    const auto rc = node.write(idx, cell);
    if (rc < 0) {
        return corrupted_node(node.ref->page_id);
    } else if (rc == 0) {
        CALICODB_EXPECT_FALSE(m_ovfl.exists());
        // NOTE: The overflow cell may need to be detached, if the node it is backed by will be released
        //       before it can be written to another node (without that node itself overflowing).
        m_ovfl = {cell, node.ref->page_id, idx};
    }
    Status s;
    if (!node.is_leaf()) {
        fix_parent_id(
            read_child_id(cell),
            node.ref->page_id,
            PointerMap::kTreeNode,
            s);
    }
    maybe_fix_overflow_chain(cell, node.ref->page_id, s);
    return s;
}

auto Tree::remove_cell(Node &node, U32 idx) -> Status
{
    Cell cell;
    if (node.read(idx, cell)) {
        return corrupted_node(node.ref->page_id);
    }
    Status s;
    if (cell.local_pl_size != cell.total_pl_size) {
        s = free_overflow(read_overflow_id(cell));
    }
    if (s.is_ok() && node.erase(idx, cell.footprint)) {
        s = corrupted_node(node.ref->page_id);
    }
    return s;
}

auto Tree::free_overflow(Id head_id) -> Status
{
    Status s;
    while (s.is_ok() && !head_id.is_null()) {
        PageRef *page;
        s = m_pager->acquire(head_id, page);
        if (s.is_ok()) {
            head_id = read_next_id(*page);
            s = m_pager->destroy(page);
        }
    }
    return s;
}

// It is assumed that the children of `node` have incorrect parent pointers. This routine fixes
// these parent pointers using the pointer map. Using a pointer map is vital here: it allows us
// to access way fewer pages when updating the parent pointers (usually just a few as opposed to
// the number of children in `node` which can be very large).
auto Tree::fix_links(Node &node, Id parent_id) -> Status
{
    if (parent_id.is_null()) {
        parent_id = node.ref->page_id;
    }
    Status s;
    for (U32 i = 0, n = NodeHdr::get_cell_count(node.hdr()); s.is_ok() && i < n; ++i) {
        Cell cell;
        if (node.read(i, cell)) {
            s = corrupted_node(node.ref->page_id);
        }
        // Fix the back pointer for the head of an overflow chain rooted at `node`.
        maybe_fix_overflow_chain(cell, parent_id, s);
        if (!node.is_leaf()) {
            // Fix the parent pointer for the current child node.
            fix_parent_id(
                read_child_id(cell),
                parent_id,
                PointerMap::kTreeNode,
                s);
        }
    }
    if (!node.is_leaf()) {
        fix_parent_id(
            NodeHdr::get_next_id(node.hdr()),
            parent_id,
            PointerMap::kTreeNode,
            s);
    }
    if (m_ovfl.exists()) {
        maybe_fix_overflow_chain(m_ovfl.cell, parent_id, s);
        if (!node.is_leaf()) {
            fix_parent_id(
                read_child_id(m_ovfl.cell),
                parent_id,
                PointerMap::kTreeNode,
                s);
        }
    }
    return s;
}

auto Tree::resolve_overflow(TreeCursor &c) -> Status
{
    Status s;
    while (s.is_ok() && m_ovfl.exists()) {
        if (c.page_id() == root()) {
            s = split_root(c);
        } else {
            s = split_nonroot(c);
        }
        ++m_stat->counters[Stat::kSMOCount];
    }
    c.reset(s);
    return s;
}

auto Tree::split_root(TreeCursor &c) -> Status
{
    CALICODB_EXPECT_EQ(c.m_level, 0);
    auto &root = c.m_node;
    CALICODB_EXPECT_EQ(Tree::root(), root.ref->page_id);

    Node child;
    auto s = allocate(root.is_leaf(), child);
    if (s.is_ok()) {
        // Copy the cell content area.
        const auto after_root_headers = cell_area_offset(root);
        std::memcpy(child.ref->get_data() + after_root_headers,
                    root.ref->get_data() + after_root_headers,
                    kPageSize - after_root_headers);

        // Copy the header and cell pointers.
        std::memcpy(child.hdr(), root.hdr(), NodeHdr::kSize);
        std::memcpy(child.ref->get_data() + cell_slots_offset(child),
                    root.ref->get_data() + cell_slots_offset(root),
                    NodeHdr::get_cell_count(root.hdr()) * kCellPtrSize);

        CALICODB_EXPECT_TRUE(m_ovfl.exists());
        child.gap_size = root.gap_size;
        child.usable_space = root.usable_space;
        if (root.ref->page_id.is_root()) {
            child.gap_size += FileHdr::kSize;
            child.usable_space += FileHdr::kSize;
        }

        root = Node::from_new_page(*root.ref, m_node_scratch, false);
        NodeHdr::put_next_id(root.hdr(), child.ref->page_id);

        fix_parent_id(
            child.ref->page_id,
            root.ref->page_id,
            PointerMap::kTreeNode,
            s);
        if (s.is_ok()) {
            s = fix_links(child);
        }

        // Overflow cell is now in the child. m_ovfl.idx stays the same.
        m_ovfl.pid = child.ref->page_id;
        c.assign_child(std::move(child));
        c.m_idx_path[1] = c.m_idx_path[0];
        c.m_idx_path[0] = 0;
    }
    return s;
}

auto Tree::split_nonroot(TreeCursor &c) -> Status
{
    auto &node = c.m_node;
    CALICODB_EXPECT_TRUE(m_ovfl.exists());
    CALICODB_EXPECT_GT(c.m_level, 0);

    Node left;
    auto &parent = c.m_node_path[c.m_level - 1];
    auto s = allocate(node.is_leaf(), left);
    const auto pivot_idx = c.m_idx_path[c.m_level - 1];

    if (s.is_ok()) {
        const auto ncells = NodeHdr::get_cell_count(node.hdr());
        if (m_ovfl.idx >= ncells && c.on_last_node()) {
            return split_nonroot_fast(c, parent, std::move(left));
        }
        s = redistribute_cells(left, node, parent, pivot_idx);
    }

    release(std::move(left));
    c.move_to_parent();
    return s;
}

auto Tree::split_nonroot_fast(TreeCursor &c, Node &parent, Node right) -> Status
{
    auto &left = c.m_node;
    CALICODB_EXPECT_TRUE(m_ovfl.exists());
    const auto ovfl = m_ovfl.cell;
    m_ovfl.clear();

    auto s = insert_cell(right, 0, ovfl);
    CALICODB_EXPECT_FALSE(m_ovfl.exists());
    upgrade(parent);

    Cell pivot;
    if (left.is_leaf()) {
        Cell right_cell;
        if (right.read(0, right_cell)) {
            s = corrupted_node(right.ref->page_id);
            goto cleanup;
        }

        Cell left_cell;
        if (left.read(NodeHdr::get_cell_count(left.hdr()) - 1, left_cell)) {
            s = corrupted_node(right.ref->page_id);
            goto cleanup;
        }
        const PivotOptions opt = {
            {&left_cell,
             &right_cell},
            m_cell_scratch[0],
            parent.ref->page_id,
        };
        s = make_pivot(opt, pivot);
    } else {
        auto cell_count = NodeHdr::get_cell_count(left.hdr());
        if (left.read(cell_count - 1, pivot)) {
            s = corrupted_node(left.ref->page_id);
            goto cleanup;
        }
        NodeHdr::put_next_id(right.hdr(), NodeHdr::get_next_id(left.hdr()));
        NodeHdr::put_next_id(left.hdr(), read_child_id(pivot));

        // NOTE: The pivot doesn't need to be detached, since only the child ID is overwritten by erase().
        left.erase(cell_count - 1, pivot.footprint);

        fix_parent_id(NodeHdr::get_next_id(right.hdr()), right.ref->page_id,
                      PointerMap::kTreeNode, s);
        fix_parent_id(NodeHdr::get_next_id(left.hdr()), left.ref->page_id,
                      PointerMap::kTreeNode, s);
    }
    if (s.is_ok()) {
        CALICODB_EXPECT_GT(c.m_level, 0);
        const auto pivot_idx = c.m_idx_path[c.m_level - 1];

        // Post the pivot into the parent node. This call will fix the left's parent pointer.
        s = post_pivot(parent, pivot_idx, pivot, left.ref->page_id);
        if (s.is_ok()) {
            CALICODB_EXPECT_EQ(NodeHdr::get_next_id(parent.hdr()), left.ref->page_id);
            NodeHdr::put_next_id(parent.hdr(), right.ref->page_id);
            fix_parent_id(right.ref->page_id, parent.ref->page_id,
                          PointerMap::kTreeNode, s);
        }
    }

cleanup:
    release(std::move(right));
    c.move_to_parent();
    return s;
}

auto Tree::resolve_underflow(TreeCursor &c) -> Status
{
    Status s;
    while (c.has_node() && s.is_ok() && is_underflowing(c.m_node)) {
        if (c.page_id() == root()) {
            s = fix_root(c);
            break;
        }
        CALICODB_EXPECT_GT(c.m_level, 0);
        auto &parent = c.m_node_path[c.m_level - 1];
        const auto pivot_idx = c.m_idx_path[c.m_level - 1];
        s = fix_nonroot(c, parent, pivot_idx);
        ++m_stat->counters[Stat::kSMOCount];
    }
    c.reset(s);
    return s;
}

// This routine redistributes cells between two siblings, `left` and `right`, and their `parent`
// One of the two siblings must be empty. This code handles rebalancing after both put() and
// erase() operations. When called from put(), there will be an overflow cell in m_ovfl.cell
// which needs to be put in either `left` or `right`, depending on its index and which cell is
// chosen as the new pivot. When called from erase(), the `left` node may be left totally empty,
// in which case, it should be freed.
auto Tree::redistribute_cells(Node &left, Node &right, Node &parent, U32 pivot_idx) -> Status
{
    upgrade(parent);

    PageRef *unused;
    auto s = m_pager->get_unused_page(unused);
    if (!s.is_ok()) {
        return s;
    }
    auto tmp = Node::from_new_page(*unused, m_node_scratch, left.is_leaf());

    Node *p_src, *p_left, *p_right;
    if (0 < NodeHdr::get_cell_count(left.hdr())) {
        CALICODB_EXPECT_EQ(0, NodeHdr::get_cell_count(right.hdr()));
        p_src = &left;
        p_left = &tmp;
        p_right = &right;
    } else {
        CALICODB_EXPECT_LT(0, NodeHdr::get_cell_count(right.hdr()));
        p_src = &right;
        p_left = &left;
        p_right = &tmp;
    }
    const auto src_location = p_src->ref->page_id;
    tmp.ref->page_id = src_location;

    if (!p_src->is_leaf()) {
        // The new node is empty, so only the next pointer from p_src is relevant.
        NodeHdr::put_next_id(tmp.hdr(), NodeHdr::get_next_id(p_src->hdr()));
    }
    CALICODB_EXPECT_EQ(0, NodeHdr::get_cell_count(tmp.hdr()));
    CALICODB_EXPECT_EQ(0, NodeHdr::get_free_start(tmp.hdr()));
    CALICODB_EXPECT_EQ(0, NodeHdr::get_frag_count(tmp.hdr()));

    const auto is_split = m_ovfl.exists();
    const auto cell_count = NodeHdr::get_cell_count(p_src->hdr());
    // split_nonroot_fast() handles this case. If the overflow is on the rightmost position, this
    // code path must never be hit, since it doesn't handle that case in particular. This routine
    // also expects that the child pointer in `parent` at `pivor_idx+1` points to `right` There
    // may not be a pointer to `left` in `parent` yet.
    CALICODB_EXPECT_TRUE(!is_split || p_src == &right);

    // Cells that need to be redistributed, in order.
    std::unique_ptr<Cell[]> cell_buffer(new Cell[cell_count + 2]);
    auto *cells = cell_buffer.get() + 1;
    auto *cell_itr = cells;
    U32 right_accum = 0;
    Cell cell;

    for (U32 i = 0; i <= cell_count;) {
        if (m_ovfl.exists() && i == m_ovfl.idx) {
            right_accum += m_ovfl.cell.footprint;
            // Move the overflow cell backing to an unused scratch buffer. The `parent` may overflow
            // when the pivot is posted (and this cell may not be the pivot). The new overflow cell
            // will use scratch buffer 0, so this cell cannot be stored there.
            detach_cell(m_ovfl.cell, m_cell_scratch[3]);
            *cell_itr++ = m_ovfl.cell;
            m_ovfl.clear();
            continue;
        } else if (i == cell_count) {
            break;
        }
        if (p_src->read(i++, cell)) {
            return corrupted_node(p_src->ref->page_id);
        }
        right_accum += cell.footprint;
        *cell_itr++ = cell;
    }
    const auto accounted_for = right_accum + p_src->usable_space +
                               page_offset(p_src->ref->page_id) +
                               NodeHdr::kSize + cell_count * kCellPtrSize -
                               (is_split ? cells[m_ovfl.idx].footprint : 0);
    if (kPageSize != accounted_for) {
        return corrupted_node(p_src->ref->page_id);
    }

    CALICODB_EXPECT_FALSE(m_ovfl.exists());
    // The pivot cell from `parent` may need to be added to the redistribution set. If a pivot exists
    // at all, it must be removed. If the `left` node already existed, then there must be a pivot
    // separating `left` and `right` (the cell pointing to `left`).
    if (!is_split) {
        if (parent.read(pivot_idx, cell)) {
            return corrupted_node(parent.ref->page_id);
        }
        if (p_src->is_leaf()) {
            if (cell.local_pl_size != cell.total_pl_size) {
                s = free_overflow(read_overflow_id(cell));
                if (!s.is_ok()) {
                    return s;
                }
            }
        } else {
            detach_cell(cell, m_cell_scratch[1]);
            // cell is from the `parent`, so it already has room for a left child ID (`parent` must
            // be internal).
            write_child_id(cell, NodeHdr::get_next_id(p_left->hdr()));
            right_accum += cell.footprint;
            if (p_src == &left) {
                *cell_itr++ = cell;
            } else {
                --cells;
                *cells = cell;
            }
        }
        parent.erase(pivot_idx, cell.footprint);
    }
    const auto ncells = static_cast<int>(cell_itr - cells);
    CALICODB_EXPECT_GE(ncells, is_split ? 4 : 1);

    auto sep = -1;
    for (U32 left_accum = 0; right_accum > p_left->usable_space / 2 &&
                             right_accum > left_accum &&
                             2 + sep++ < ncells;) {
        left_accum += cells[sep].footprint;
        right_accum -= cells[sep].footprint;
    }
    sep += sep == 0;

<<<<<<< HEAD
    Status s;
    auto idx = ncells - 1;
=======
    auto idx = int(cells.size()) - 1;
>>>>>>> a03e5a2f
    for (; idx > sep; --idx) {
        s = insert_cell(*p_right, 0, cells[idx]);
        CALICODB_EXPECT_FALSE(m_ovfl.exists());
        if (!s.is_ok()) {
            return s;
        }
    }

    CALICODB_EXPECT_TRUE(idx > 0 || idx == -1);
    // Post a pivot to the `parent` which links to p_left. If this connection existed before, we would have erased it
    // when parsing cells earlier.
    if (idx > 0) {
        Cell pivot;
        if (p_src->is_leaf()) {
            ++idx; // Backtrack to the last cell written to p_right.
            const PivotOptions opt = {
                {&cells[idx - 1],
                 &cells[idx]},
                m_cell_scratch[2],
                parent.ref->page_id,
            };
            s = make_pivot(opt, pivot);
            cells[idx] = pivot;

        } else {
            const auto next_id = read_child_id(cells[idx]);
            NodeHdr::put_next_id(p_left->hdr(), next_id);
            fix_parent_id(next_id, p_left->ref->page_id, PointerMap::kTreeNode, s);
        }
        if (s.is_ok()) {
            // Post the pivot. This may cause the `parent` to overflow.
            s = post_pivot(parent, pivot_idx, cells[idx], p_left->ref->page_id);
            --idx;
        }
    }
    if (!s.is_ok()) {
        return s;
    }

    // Write the rest of the cells to p_left.
    for (; idx >= 0; --idx) {
        s = insert_cell(*p_left, 0, cells[idx]);
        if (!s.is_ok()) {
            return s;
        }
    }
    // Replace *p_src with tmp.
    tmp.ref->page_id = Id::null();
    release(std::move(*p_src), Pager::kDiscard);
    m_pager->move_page(*tmp.ref, src_location);
    *p_src = std::move(tmp);

    // Only the parent is allowed to overflow. The caller is expected to rebalance the parent in this case.
    CALICODB_EXPECT_TRUE(!m_ovfl.exists() || m_ovfl.pid == parent.ref->page_id);
    return s;
}

auto Tree::fix_nonroot(TreeCursor &c, Node &parent, U32 idx) -> Status
{
    auto &node = c.m_node;
    CALICODB_EXPECT_NE(node.ref->page_id, root());
    CALICODB_EXPECT_TRUE(is_underflowing(node));
    CALICODB_EXPECT_FALSE(m_ovfl.exists());

    Status s;
    Node sibling, *p_left, *p_right;
    if (idx > 0) {
        --idx; // Correct the pivot `idx` to point to p_left.
        s = acquire(parent.read_child_id(idx), sibling, true);
        p_left = &sibling;
        p_right = &node;
    } else {
        s = acquire(parent.read_child_id(idx + 1), sibling, true);
        p_left = &node;
        p_right = &sibling;
    }
    if (s.is_ok()) {
        s = redistribute_cells(*p_left, *p_right, parent, idx);
        // NOTE: If this block isn't hit, then (a) sibling is not acquired, and (b) node will be
        //       released when the cursor is advanced.
        release(std::move(*p_right));
        if (s.is_ok() && 0 == NodeHdr::get_cell_count(p_left->hdr())) {
            // redistribute_cells() performed a merge.
            s = free(std::move(*p_left));
        } else {
            release(std::move(*p_left));
        }
    }

    c.move_to_parent();
    if (s.is_ok() && m_ovfl.exists()) {
        // The `parent` may have overflowed when the pivot was posted (if redistribute_cells()
        // performed a rotation).
        s = resolve_overflow(c);
    }
    return s;
}

auto Tree::fix_root(TreeCursor &c) -> Status
{
    auto &node = c.m_node;
    CALICODB_EXPECT_EQ(node.ref->page_id, root());
    if (node.is_leaf()) {
        // The whole tree is empty.
        return Status::ok();
    }

    Node child;
    auto s = acquire(NodeHdr::get_next_id(node.hdr()), child, true);
    if (s.is_ok()) {
        // We don't have enough room to transfer the child contents into the root, due to the space occupied by
        // the file header. In this case, we'll just split the child and insert the median cell into the root.
        // Note that the child needs an overflow cell for the split routine to work. We'll just fake it by
        // extracting an arbitrary cell and making it the overflow cell.
        if (node.ref->page_id.is_root() && child.usable_space < FileHdr::kSize) {
            Cell cell;
            c.m_idx = NodeHdr::get_cell_count(child.hdr()) / 2;
            if (child.read(c.m_idx, cell)) {
                s = corrupted_node(node.ref->page_id);
                release(std::move(child));
            } else {
                m_ovfl.cell = cell;
                detach_cell(m_ovfl.cell, m_cell_scratch[0]);
                child.erase(c.m_idx, cell.footprint);
                c.assign_child(std::move(child));
                s = split_nonroot(c);
            }
        } else {
            if (merge_root(node, child)) {
                s = corrupted_node(node.ref->page_id);
                release(std::move(child));
            } else {
                s = free(std::move(child));
            }
            if (s.is_ok()) {
                s = fix_links(node);
            }
        }
    }
    return s;
}

Tree::Tree(Pager &pager, Stat &stat, char *scratch, const Id *root_id)
    : m_cursor(new TreeCursor(*this)),
      m_stat(&stat),
      m_node_scratch(scratch + kPageSize),
      m_split_scratch(scratch + kPageSize * 2),
      m_cell_scratch{
          scratch,
          scratch + kCellBufferLen,
          scratch + kCellBufferLen * 2,
          scratch + kCellBufferLen * 3,
      },
      m_pager(&pager),
      m_root_id(root_id)
{
    // Make sure that cells written to scratch memory don't interfere with each other.
    static_assert(kCellBufferLen > kMaxCellHeaderSize + compute_local_pl_size(kPageSize, 0));
}

Tree::~Tree()
{
    release_nodes();
    delete m_cursor;
}

auto Tree::get(const Slice &key, std::string *value) const -> Status
{
    Status s;
    use_cursor(nullptr);
    const auto key_exists = m_cursor->seek_to_leaf(key);
    if (!m_cursor->m_status.is_ok()) {
        s = m_cursor->m_status;
    } else if (!key_exists) {
        s = Status::not_found();
    } else if (value) {
        Slice slice;
        s = read_value(m_cursor->m_node, m_cursor->m_idx, *value, &slice);
        value->resize(slice.size());
    }
    return s;
}

auto Tree::put(Cursor &c, const Slice &key, const Slice &value) -> Status
{
    if (!c.status().is_ok()) {
        return c.status();
    }

    auto &uc = reinterpret_cast<UserCursor &>(c);
    use_cursor(&uc);

    auto s = put(uc.m_c, key, value);
    if (s.is_ok()) {
        if (uc.m_c.has_key()) {
            // Cursor is already on the correct record.
            s = uc.fetch_payload();
        } else {
            // There must have been a SMO. The rebalancing routine clears the cursor,
            // since it is left on an internal node. Seek back to where the record
            // was inserted.
            uc.seek(key);
            s = uc.status();
        }
    }
    if (uc.m_c.m_status.is_ok()) {
        uc.m_c.m_status = s;
    }
    return s;
}

auto Tree::put(TreeCursor &c, const Slice &key, const Slice &value) -> Status
{
    static constexpr auto kMaxLength = std::numeric_limits<U32>::max();
    if (key.size() > kMaxLength) {
        return Status::invalid_argument("key is too long");
    } else if (value.size() > kMaxLength) {
        return Status::invalid_argument("value is too long");
    }

    const auto key_exists = c.seek_to_leaf(key);
    auto s = c.m_status;
    if (s.is_ok()) {
        upgrade(c.m_node);
        if (key_exists) {
            s = remove_cell(c.m_node, c.m_idx);
        }
        if (s.is_ok()) {
            bool overflow;
            // Attempt to write a cell representing the `key` and `value` directly to the page.
            // This routine also populates any overflow pages necessary to hold a `key` and/or
            // `value` that won't fit on a single node page. If the cell cannot fit in `node`,
            // it will be written to m_cell_scratch[0] instead.
            s = emplace(c.m_node, key, value, c.m_idx, overflow);

            if (s.is_ok()) {
                if (overflow) {
                    // There wasn't enough room for the cell in `node`, so it was built in
                    // m_cell_scratch[0] instead.
                    Cell ovfl;
                    const auto rc = c.m_node.parser(
                        m_cell_scratch[0],
                        m_cell_scratch[1],
                        &ovfl);
                    if (rc) {
                        s = corrupted_node(c.page_id());
                    } else {
                        CALICODB_EXPECT_FALSE(m_ovfl.exists());
                        m_ovfl = {ovfl, c.page_id(), c.m_idx};
                        s = resolve_overflow(c);
                    }
                }
            }
        }
    }
    return s;
}

auto Tree::put(const Slice &key, const Slice &value) -> Status
{
    use_cursor(nullptr);
    return put(*m_cursor, key, value);
}

auto Tree::emplace(Node &node, const Slice &key, const Slice &value, U32 index, bool &overflow) -> Status
{
    CALICODB_EXPECT_TRUE(node.is_leaf());
    auto k = key.size();
    auto v = value.size();
    const auto local_pl_size = compute_local_pl_size(k, v);
    const auto has_remote = k + v > local_pl_size;

    if (k > local_pl_size) {
        k = local_pl_size;
        v = 0;
    } else if (has_remote) {
        v = local_pl_size - k;
    }

    CALICODB_EXPECT_EQ(k + v, local_pl_size);
    // Serialize the cell header for the external cell and determine the number
    // of bytes needed for the cell.
    char header[kVarintMaxLength * 2];
    auto *ptr = header;
    ptr = encode_varint(ptr, static_cast<U32>(value.size()));
    ptr = encode_varint(ptr, static_cast<U32>(key.size()));
    const auto hdr_size = static_cast<std::uintptr_t>(ptr - header);
    const auto pad_size = hdr_size > kMinCellHeaderSize ? 0 : kMinCellHeaderSize - hdr_size;
    const auto cell_size = local_pl_size + hdr_size + pad_size + sizeof(U32) * has_remote;
    // External cell headers are padded out to 4 bytes.
    std::memset(ptr, 0, pad_size);

    // Attempt to allocate space for the cell in the node. If this is not possible,
    // write the cell to scratch memory. allocate_block() should not return an offset
    // that would interfere with the node header/indirection vector or cause an out-of-
    // bounds write (this only happens if the node is corrupted).
    const auto local_offset = node.alloc(
        index, static_cast<U32>(cell_size));
    if (local_offset > 0) {
        ptr = node.ref->get_data() + local_offset;
        overflow = false;
    } else if (local_offset == 0) {
        ptr = m_cell_scratch[0];
        overflow = true;
    } else {
        return corrupted_node(node.ref->page_id);
    }
    // Write the cell header.
    std::memcpy(ptr, header, hdr_size + pad_size);
    ptr += hdr_size + pad_size;

    PageRef *prev = nullptr;
    auto payload_left = key.size() + value.size();
    auto prev_pgno = node.ref->page_id;
    auto prev_type = PointerMap::kOverflowHead;
    auto *next_ptr = ptr + local_pl_size;
    auto len = local_pl_size;
    auto src = key;

    Status s;
    while (s.is_ok()) {
        const auto n = std::min(len, static_cast<U32>(src.size()));
        // Copy a chunk of the payload to a page. ptr either points to where the local payload
        // should go in node, or somewhere in prev, which holds the overflow page being written.
        std::memcpy(ptr, src.data(), n);
        src.advance(n);
        payload_left -= n;
        if (payload_left == 0) {
            break;
        }
        ptr += n;
        len -= n;
        if (src.is_empty()) {
            src = value;
        }
        CALICODB_EXPECT_FALSE(src.is_empty());
        if (len == 0) {
            PageRef *ovfl;
            s = m_pager->allocate(ovfl);
            if (s.is_ok()) {
                put_u32(next_ptr, ovfl->page_id.value);
                len = kLinkContentSize;
                ptr = ovfl->get_data() + sizeof(U32);
                next_ptr = ovfl->get_data();
                if (prev) {
                    m_pager->release(prev, Pager::kNoCache);
                }
                s = PointerMap::write_entry(
                    *m_pager, ovfl->page_id, {prev_pgno, prev_type});
                prev_type = PointerMap::kOverflowLink;
                prev_pgno = ovfl->page_id;
                prev = ovfl;
            }
        }
    }
    if (prev) {
        // prev holds the last page in the overflow chain.
        put_u32(prev->get_data(), 0);
        m_pager->release(prev, Pager::kNoCache);
    }
    return s;
}

auto Tree::erase(const Slice &key) -> Status
{
    use_cursor(nullptr);
    const auto key_exists = m_cursor->seek_to_leaf(key);
    auto s = m_cursor->m_status;
    if (s.is_ok() && key_exists) {
        s = erase(*m_cursor);
    }
    return s;
}

auto Tree::erase(Cursor &c) -> Status
{
    if (!c.status().is_ok()) {
        return c.status();
    } else if (!c.is_valid()) {
        return Status::invalid_argument();
    }
    auto &uc = reinterpret_cast<UserCursor &>(c);
    auto &tc = uc.m_c;
    use_cursor(&uc);

    std::string saved_key;
    uc.ensure_position_loaded();
    if (1 == NodeHdr::get_cell_count(tc.m_node.hdr())) {
        // This node will underflow when the record is removed. Make sure the key is saved so that
        // the correct position can be found after underflow resolution.
        saved_key = std::move(uc.m_key_buffer);
        saved_key.resize(uc.m_key.size());
    }
    auto s = erase(tc);
    if (s.is_ok()) {
        if (tc.has_node()) {
            uc.ensure_correct_leaf();
        } else {
            uc.seek(saved_key);
        }
        s = tc.m_status;
    } else if (tc.m_status.is_ok()) {
        tc.m_status = s;
    }
    return s;
}

auto Tree::erase(TreeCursor &c) -> Status
{
    Status s;
    if (c.m_idx < NodeHdr::get_cell_count(c.m_node.hdr())) {
        upgrade(c.m_node);
        s = remove_cell(c.m_node, c.m_idx);
        if (s.is_ok() && is_underflowing(c.m_node)) {
            s = resolve_underflow(c);
        }
    }
    return s;
}

[[nodiscard]] static constexpr auto is_overflow_type(PointerMap::Type type) -> bool
{
    return type == PointerMap::kOverflowHead ||
           type == PointerMap::kOverflowLink;
}

auto Tree::vacuum_step(PageRef *&free, PointerMap::Entry entry, Schema &schema, Id last_id) -> Status
{
    CALICODB_EXPECT_NE(free->page_id, last_id);

    Status s;
    switch (entry.type) {
        case PointerMap::kOverflowLink:
            // Back pointer points to another overflow chain link, or the head of the chain.
            if (!entry.back_ptr.is_null()) {
                PageRef *parent;
                s = m_pager->acquire(entry.back_ptr, parent);
                if (s.is_ok()) {
                    m_pager->mark_dirty(*parent);
                    write_next_id(*parent, free->page_id);
                    m_pager->release(parent, Pager::kNoCache);
                }
            }
            break;
        case PointerMap::kOverflowHead: {
            // Back pointer points to the node that the overflow chain is rooted in. Search through that node's cells
            // for the target overflowing cell.
            Node parent;
            s = acquire(entry.back_ptr, parent, true);
            if (!s.is_ok()) {
                return s;
            }
            bool found = false;
            for (U32 i = 0, n = NodeHdr::get_cell_count(parent.hdr()); i < n; ++i) {
                Cell cell;
                if (parent.read(i, cell)) {
                    s = corrupted_node(parent.ref->page_id);
                    break;
                }
                found = cell.local_pl_size < cell.total_pl_size &&
                        read_overflow_id(cell) == last_id;
                if (found) {
                    write_overflow_id(cell, free->page_id);
                    break;
                }
            }
            const auto page_id = parent.ref->page_id;
            release(std::move(parent));
            if (s.is_ok() && !found) {
                s = corrupted_node(page_id);
            }
            break;
        }
        case PointerMap::kTreeRoot: {
            schema.vacuum_reroot(last_id, free->page_id);
            // Tree root pages are also node pages (with no parent page). Handle them the same, but
            // note the guard against updating the parent page's child pointers below.
            [[fallthrough]];
        }
        case PointerMap::kTreeNode: {
            if (entry.type != PointerMap::kTreeRoot) {
                // Back pointer points to another node, i.e. this is not a root. Search through the
                // parent for the target child pointer and overwrite it with the new page ID.
                Node parent;
                s = acquire(entry.back_ptr, parent, true);
                if (!s.is_ok()) {
                    return s;
                } else if (parent.is_leaf()) {
                    release(std::move(parent));
                    return corrupted_node(entry.back_ptr);
                }
                bool found = false;
                for (U32 i = 0, n = NodeHdr::get_cell_count(parent.hdr()); !found && i <= n; ++i) {
                    const auto child_id = parent.read_child_id(i);
                    found = child_id == last_id;
                    if (found) {
                        parent.write_child_id(i, free->page_id);
                    }
                }
                if (!found) {
                    s = corrupted_node(parent.ref->page_id);
                }
                release(std::move(parent));
            }
            if (!s.is_ok()) {
                return s;
            }
            // Update references.
            Node last;
            s = acquire(last_id, last, true);
            if (!s.is_ok()) {
                return s;
            }
            s = fix_links(last, free->page_id);
            release(std::move(last));
            break;
        }
        default:
            return corrupted_node(PointerMap::lookup(last_id));
    }

    if (s.is_ok()) {
        s = PointerMap::write_entry(*m_pager, last_id, {});
    }
    if (s.is_ok()) {
        s = PointerMap::write_entry(*m_pager, free->page_id, entry);
    }
    if (s.is_ok()) {
        PageRef *last;
        s = m_pager->acquire(last_id, last);
        if (s.is_ok()) {
            if (is_overflow_type(entry.type)) {
                const auto next_id = read_next_id(*last);
                if (!next_id.is_null()) {
                    s = PointerMap::read_entry(*m_pager, next_id, entry);
                    if (s.is_ok()) {
                        entry.back_ptr = free->page_id;
                        s = PointerMap::write_entry(*m_pager, next_id, entry);
                    }
                }
            }
            const auto new_location = free->page_id;
            m_pager->release(free, Pager::kDiscard);
            if (s.is_ok()) {
                m_pager->mark_dirty(*last);
                m_pager->move_page(*last, new_location);
                m_pager->release(last);
            }
        }
    }
    return s;
}

// Determine what the last page number should be after a vacuum operation completes on a database with the
// given number of pages `db_size` and number of freelist (trunk + leaf) pages `free_size`. This computation
// was taken from SQLite (src/btree.c:finalDbSize()).
static auto vacuum_end_page(U32 db_size, U32 free_size) -> Id
{
    // Number of entries that can fit on a pointer map page.
    static constexpr auto kEntriesPerMap = kPageSize / 5;
    // Page ID of the most-recent pointer map page (the page that holds the back pointer for the last page
    // in the database file).
    const auto pm_page = PointerMap::lookup(Id(db_size));
    // Number of pointer map pages between the current last page and the after-vacuum last page.
    const auto pm_size = (free_size + pm_page.value + kEntriesPerMap - db_size) / kEntriesPerMap;

    auto end_page = Id(db_size - free_size - pm_size);
    end_page.value -= PointerMap::is_map(end_page);
    return end_page;
}

static constexpr auto is_freelist_type(PointerMap::Type type) -> bool
{
    return type == PointerMap::kFreelistTrunk ||
           type == PointerMap::kFreelistLeaf;
}

auto Tree::vacuum(Schema &schema) -> Status
{
    auto db_size = m_pager->page_count();
    if (db_size == 0) {
        return Status::ok();
    }

    Status s;
    auto &root = m_pager->get_root();

    // Count the number of pages in the freelist, since we don't keep this information stored
    // anywhere. This involves traversing the list of freelist trunk pages. Luckily, these pages
    // are likely to be accessed again soon, so it may not hurt have them in the pager cache.
    const auto free_len = FileHdr::get_freelist_length(root.get_data());
    // Determine what the last page in the file should be after this vacuum is run to completion.
    const auto end_page = vacuum_end_page(db_size, free_len);
    for (; s.is_ok() && db_size > end_page.value; --db_size) {
        const Id last_page_id(db_size);
        if (!PointerMap::is_map(last_page_id)) {
            PointerMap::Entry entry;
            s = PointerMap::read_entry(*m_pager, last_page_id, entry);
            if (!s.is_ok()) {
                break;
            }
            if (!is_freelist_type(entry.type)) {
                PageRef *free = nullptr;
                // Find an unused page that will exist after the vacuum. Copy the last occupied
                // page into it. Once there are no more such unoccupied pages, the vacuum is
                // finished and all occupied pages are tightly packed at the start of the file.
                while (s.is_ok()) {
                    s = m_pager->allocate(free);
                    if (s.is_ok()) {
                        if (free->page_id <= end_page) {
                            s = vacuum_step(free, entry, schema, last_page_id);
                            m_pager->release(free);
                            break;
                        } else {
                            m_pager->release(free);
                        }
                    }
                }
            }
        }
    }
    if (s.is_ok() && db_size != end_page.value) {
        std::string msg;
        append_fmt_string(
            msg, "unexpected page count %u (expected %u pages)",
            db_size, end_page.value);
        s = Status::corruption(msg);
    }
    if (s.is_ok()) {
        s = schema.vacuum_finish();
    }
    if (s.is_ok() && db_size < m_pager->page_count()) {
        m_pager->mark_dirty(root);
        FileHdr::put_freelist_head(root.get_data(), Id::null());
        FileHdr::put_freelist_length(root.get_data(), 0);
        m_pager->set_page_count(db_size);
    }
    return s;
}

class InorderTraversal
{
public:
    struct TraversalInfo {
        U32 idx;
        U32 ncells;
        U32 level;
    };
    using Callback = std::function<Status(Node &, const TraversalInfo &)>;

    // Call the callback for every record and pivot in the tree, in sort order, plus once when the node
    // is no longer required for determining the rest of the traversal
    static auto traverse(const Tree &tree, const Callback &cb) -> Status
    {
        Node root;
        auto s = tree.acquire(tree.root(), root);
        if (s.is_ok()) {
            s = traverse_impl(tree, std::move(root), cb, 0);
        }
        return s;
    }

private:
    static auto traverse_impl(const Tree &tree, Node node, const Callback &cb, U32 level) -> Status
    {
        Status s;
        for (U32 i = 0, n = NodeHdr::get_cell_count(node.hdr()); s.is_ok() && i <= n; ++i) {
            if (!node.is_leaf()) {
                const auto save_id = node.ref->page_id;
                const auto next_id = node.read_child_id(i);
                tree.release(std::move(node));

                Node next;
                s = tree.acquire(next_id, next);
                if (s.is_ok()) {
                    s = traverse_impl(tree, std::move(next), cb, level + 1);
                }
                if (s.is_ok()) {
                    s = tree.acquire(save_id, node);
                }
            }
            if (s.is_ok()) {
                s = cb(node, {i, n, level});
            }
        }
        tree.release(std::move(node));
        return s;
    }
};

auto Tree::destroy(Tree &tree) -> Status
{
    CALICODB_EXPECT_FALSE(tree.root().is_root());
    const auto cleanup = [&tree](auto &node, const auto &info) {
        if (info.idx == info.ncells) {
            return tree.free(std::move(node));
        }
        Cell cell;
        if (node.read(info.idx, cell)) {
            return tree.corrupted_node(node.ref->page_id);
        }
        if (cell.local_pl_size < cell.total_pl_size) {
            return tree.free_overflow(read_overflow_id(cell));
        }
        return Status::ok();
    };
    return InorderTraversal::traverse(tree, cleanup);
}

#if CALICODB_TEST

#define CHECK_OK(expr)                                       \
    do {                                                     \
        if (const auto check_s = (expr); !check_s.is_ok()) { \
            std::fprintf(stderr, "error(%s:%d): %s\n",       \
                         __FILE__, __LINE__,                 \
                         check_s.to_string().c_str());       \
            std::abort();                                    \
        }                                                    \
    } while (0)

#define CHECK_TRUE(expr)                                             \
    do {                                                             \
        if (!(expr)) {                                               \
            std::fprintf(stderr, "error(%s:%d): \"%s\" was false\n", \
                         __FILE__, __LINE__, #expr);                 \
            std::abort();                                            \
        }                                                            \
    } while (0)

#define CHECK_EQ(lhs, rhs)                                                   \
    do {                                                                     \
        if ((lhs) != (rhs)) {                                                \
            std::fprintf(stderr, "error(%s:%d): \"" #lhs " != " #rhs "\"\n", \
                         __FILE__, __LINE__);                                \
            std::abort();                                                    \
        }                                                                    \
    } while (0)

class TreePrinter
{
    struct StructuralData {
        std::vector<std::string> levels;
        std::vector<U32> spaces;
    };

    static auto add_to_level(StructuralData &data, const std::string &message, U32 target) -> void
    {
        // If target is equal to levels.size(), add spaces to all levels.
        CHECK_TRUE(target <= data.levels.size());
        U32 i = 0;

        auto s_itr = begin(data.spaces);
        auto L_itr = begin(data.levels);
        while (s_itr != end(data.spaces)) {
            CHECK_TRUE(L_itr != end(data.levels));
            if (i++ == target) {
                // Don't leave trailing spaces. Only add them if there will be more text.
                L_itr->resize(L_itr->size() + *s_itr, ' ');
                L_itr->append(message);
                *s_itr = 0;
            } else {
                *s_itr += U32(message.size());
            }
            ++L_itr;
            ++s_itr;
        }
    }

    static auto ensure_level_exists(StructuralData &data, U32 level) -> void
    {
        while (level >= data.levels.size()) {
            data.levels.emplace_back();
            data.spaces.emplace_back();
        }
        CHECK_TRUE(data.levels.size() > level);
        CHECK_TRUE(data.levels.size() == data.spaces.size());
    }

public:
    static auto print_structure(const Tree &tree, std::string &repr_out) -> Status
    {
        StructuralData data;
        const auto print = [&data](auto &node, const auto &info) {
            std::string msg;
            if (info.idx == info.ncells) {
                if (node.is_leaf()) {
                    append_fmt_string(msg, "%u]", info.ncells);
                }
            } else {
                if (info.idx == 0) {
                    append_fmt_string(msg, "%u:[", node.ref->page_id.value);
                    ensure_level_exists(data, info.level);
                }
                if (!node.is_leaf()) {
                    msg += '*';
                    if (info.idx + 1 == info.ncells) {
                        msg += ']';
                    }
                }
            }
            add_to_level(data, msg, info.level);
            return Status::ok();
        };
        auto s = InorderTraversal::traverse(tree, print);
        if (s.is_ok()) {
            for (const auto &level : data.levels) {
                repr_out.append(level + '\n');
            }
        }
        return s;
    }

    static auto print_nodes(const Tree &tree, std::string &repr_out) -> Status
    {
        const auto print = [&repr_out, &tree](auto &node, const auto &info) {
            if (info.idx == info.ncells) {
                std::string msg;
                append_fmt_string(msg, "%sternalNode(%u)\n", node.is_leaf() ? "Ex" : "In",
                                  node.ref->page_id.value);
                for (U32 i = 0; i < info.ncells; ++i) {
                    Cell cell;
                    if (node.read(i, cell)) {
                        return tree.corrupted_node(node.ref->page_id);
                    }
                    msg.append("  Cell(");
                    if (!node.is_leaf()) {
                        append_fmt_string(msg, "%u,", read_child_id(cell).value);
                    }
                    const auto key_len = std::min(32U, std::min(cell.key_size, cell.local_pl_size));
                    msg.append('"' + escape_string(Slice(cell.key, key_len)) + '"');
                    if (cell.key_size > key_len) {
                        append_fmt_string(msg, " + <%zu bytes>", cell.key_size - key_len);
                    }
                    msg.append(")\n");
                }
                repr_out.append(msg);
            }
            return Status::ok();
        };
        return InorderTraversal::traverse(tree, print);
    }
};

class TreeValidator
{
    using PageCallback = std::function<void(PageRef *&)>;

    static auto traverse_chain(Pager &pager, PageRef *page, const PageCallback &cb) -> void
    {
        for (;;) {
            cb(page);

            const auto next_id = read_next_id(*page);
            pager.release(page);
            if (next_id.is_null()) {
                break;
            }
            CHECK_OK(pager.acquire(next_id, page));
        }
    }

    [[nodiscard]] static auto get_readable_content(const PageRef &page, U32 size_limit) -> Slice
    {
        return Slice(page.get_data(), kPageSize).range(kLinkContentOffset, std::min(size_limit, kLinkContentSize));
    }

public:
    static auto validate(const Tree &tree) -> void
    {
        auto check_parent_child = [&tree](auto &node, auto index) -> void {
            Node child;
            CHECK_OK(tree.acquire(node.read_child_id(index), child, false));

            Id parent_id;
            CHECK_OK(tree.find_parent_id(child.ref->page_id, parent_id));
            CHECK_TRUE(parent_id == node.ref->page_id);

            tree.release(std::move(child));
        };
        CHECK_OK(InorderTraversal::traverse(tree, [f = std::move(check_parent_child)](const auto &node, const auto &info) {
            if (info.idx == info.ncells) {
                return Status::ok();
            }

            if (!node.is_leaf()) {
                f(node, info.idx);
                // Rightmost child.
                if (info.idx + 1 == info.ncells) {
                    f(node, info.idx + 1);
                }
            }
            return Status::ok();
        }));

        CHECK_OK(InorderTraversal::traverse(tree, [&tree](const auto &node, const auto &info) {
            if (info.idx == info.ncells) {
                CHECK_TRUE(node.assert_state());
                return Status::ok();
            }
            Cell cell;
            CHECK_EQ(0, node.read(info.idx, cell));

            auto accumulated = cell.local_pl_size;
            auto requested = cell.key_size;
            if (node.is_leaf()) {
                U32 value_size = 0;
                CHECK_TRUE(decode_varint(cell.ptr, node.ref->get_data() + kPageSize, value_size));
                requested += value_size;
            }

            if (cell.local_pl_size != cell.total_pl_size) {
                const auto overflow_id = read_overflow_id(cell);
                PageRef *head;
                CHECK_OK(tree.m_pager->acquire(overflow_id, head));
                traverse_chain(*tree.m_pager, head, [&](auto &page) {
                    CHECK_TRUE(requested > accumulated);
                    const auto size_limit = std::min(static_cast<U32>(kPageSize), requested - accumulated);
                    accumulated += U32(get_readable_content(*page, size_limit).size());
                });
                CHECK_EQ(requested, accumulated);
            }
            return Status::ok();
        }));
    }
};

auto Tree::TEST_validate() const -> void
{
    TreeValidator::validate(*this);
}

auto Tree::print_structure(std::string &repr_out) const -> Status
{
    return TreePrinter::print_structure(*this, repr_out);
}

auto Tree::print_nodes(std::string &repr_out) const -> Status
{
    return TreePrinter::print_nodes(*this, repr_out);
}

#undef CHECK_TRUE
#undef CHECK_EQ
#undef CHECK_OK

#else

auto Tree::TEST_validate() const -> void
{
}

#endif // CALICODB_TEST

auto Tree::new_cursor() -> Cursor *
{
    auto *c = new UserCursor(TreeCursor(*this));
    c->m_c.reset(m_pager->status());
    return c;
}

auto Tree::use_cursor(Cursor *c) const -> void
{
    if (m_last_c && c != m_last_c) {
        auto *uc = reinterpret_cast<UserCursor *>(m_last_c);
        if (uc->is_valid()) {
            uc->save_position();
        } else {
            uc->m_c.reset();
        }
    }
    if (c) {
        m_cursor->reset();
    }
    m_last_c = c;
}

} // namespace calicodb<|MERGE_RESOLUTION|>--- conflicted
+++ resolved
@@ -1268,12 +1268,7 @@
     }
     sep += sep == 0;
 
-<<<<<<< HEAD
-    Status s;
     auto idx = ncells - 1;
-=======
-    auto idx = int(cells.size()) - 1;
->>>>>>> a03e5a2f
     for (; idx > sep; --idx) {
         s = insert_cell(*p_right, 0, cells[idx]);
         CALICODB_EXPECT_FALSE(m_ovfl.exists());
