// Copyright (c) 2022, The CalicoDB Authors. All rights reserved.
// This source code is licensed under the MIT License, which can be found in
// LICENSE.md. See AUTHORS.md for a list of contributor names.

#include "tree.h"
#include "encoding.h"
#include "internal.h"
#include "logging.h"
#include "pager.h"
#include "schema.h"
#include "status_internal.h"

#ifdef CALICODB_TEST
// Used for debug printing the tree structure.
#include <vector>
#endif // CALICODB_TEST

namespace calicodb
{

namespace
{

constexpr uint32_t kCellPtrSize = sizeof(uint16_t);

[[nodiscard]] auto corrupted_page(Id page_id, PageType page_type = kInvalidPage) -> Status
{
    return StatusBuilder::corruption("corruption detected on %s with ID %u",
                                     page_type_name(page_type), page_id.value);
}

[[nodiscard]] auto ivec_offset(Id page_id, bool is_leaf) -> uint32_t
{
    return page_offset(page_id) + NodeHdr::size(is_leaf);
}

[[nodiscard]] auto cell_area_offset(const Node &node) -> uint32_t
{
    return ivec_offset(node.page_id(), node.is_leaf()) + node.cell_count() * kCellPtrSize;
}

[[nodiscard]] auto read_next_id(const PageRef &page) -> Id
{
    return Id(get_u32(page.data + page_offset(page.page_id)));
}

void write_next_id(PageRef &page, Id next_id)
{
    put_u32(page.data + page_offset(page.page_id), next_id.value);
}

[[nodiscard]] auto read_child_id(const Cell &cell)
{
    return Id(get_u32(cell.ptr));
}

[[nodiscard]] auto read_overflow_id(const Cell &cell)
{
    return Id(get_u32(cell.key + cell.local_size));
}

auto write_overflow_id(Cell &cell, Id overflow_id)
{
    put_u32(cell.key + cell.local_size, overflow_id.value);
}

auto write_child_id(Cell &cell, Id child_id)
{
    put_u32(cell.ptr, child_id.value);
}

[[nodiscard]] auto merge_root(Node &root, Node &child, uint32_t page_size)
{
    CALICODB_EXPECT_EQ(NodeHdr::get_next_id(root.hdr()), child.page_id());
    if (NodeHdr::get_free_start(child.hdr()) > 0) {
        if (child.defrag()) {
            return -1;
        }
    }

    // Copy the cell content area.
    const auto cell_start = NodeHdr::get_cell_start(child.hdr());
    CALICODB_EXPECT_GE(cell_start, ivec_offset(root.page_id(), child.is_leaf()));
    auto area_size = page_size - cell_start;
    auto *area = root.ref->data + cell_start;
    std::memcpy(area, child.ref->data + cell_start, area_size);

    // Copy the header and cell pointers.
    area_size = child.cell_count() * kCellPtrSize;
    area = root.ref->data + ivec_offset(root.page_id(), child.is_leaf());
    std::memcpy(area, child.ref->data + ivec_offset(child.page_id(), child.is_leaf()), area_size);
    std::memcpy(root.hdr(), child.hdr(), NodeHdr::size(child.is_leaf()));

    // Transfer/recompute metadata.
    const auto size_difference = root.page_id().is_root() ? FileHdr::kSize : 0U;
    root.usable_space = child.usable_space - size_difference;
    root.gap_size = child.gap_size - size_difference;
    root.min_local = child.min_local;
    root.max_local = child.max_local;
    root.scratch = child.scratch;
    root.parser = child.parser;
    return 0;
}

[[nodiscard]] auto is_underflowing(const Node &node)
{
    return node.cell_count() == 0;
}

constexpr uint32_t kLinkContentOffset = sizeof(uint32_t);

struct PayloadManager {
    PayloadManager() = delete;

    static auto compare(Pager &pager, const Slice &key, const Cell &cell, int &cmp_out) -> Status
    {
        auto rest = key;
        PageRef *page = nullptr;
        auto remaining = cell.key_size;
        Slice rhs(cell.key, minval(remaining, cell.local_size));
        for (int i = 0;; ++i) {
            const auto lhs = rest.range(0, minval(rest.size(), rhs.size()));
            cmp_out = lhs.compare(rhs);
            remaining -= static_cast<uint32_t>(rhs.size());
            rest.advance(lhs.size());
            if (cmp_out) {
                break;
            } else if (rest.is_empty()) {
                cmp_out = remaining ? -1 : 0;
                break;
            } else if (remaining == 0) {
                cmp_out = 1;
                break;
            }
            // Get the next part of the record key to compare.
            const auto next_id = i ? read_next_id(*page)
                                   : read_overflow_id(cell);
            pager.release(page);
            auto s = pager.acquire(next_id, page);
            if (!s.is_ok()) {
                return s;
            }
            rhs = Slice(page->data + kLinkContentOffset,
                        pager.page_size() - kLinkContentOffset);
            rhs.truncate(minval<size_t>(remaining, rhs.size()));
        }
        pager.release(page);
        return Status::ok();
    }

    static auto access(
        Pager &pager,
        const Cell &cell,   // The `cell` containing the payload being accessed
        uint32_t offset,    // `offset` within the payload being accessed
        uint32_t length,    // Number of bytes to access
        const char *in_buf, // Write buffer of size at least `length` bytes, or nullptr if not a write
        char *out_buf       // Read buffer of size at least `length` bytes, or nullptr if not a read
        ) -> Status
    {
        const auto ovfl_content_max = static_cast<uint32_t>(pager.page_size() - kLinkContentOffset);
        CALICODB_EXPECT_TRUE(in_buf || out_buf);
        if (offset < cell.local_size) {
            const auto n = minval(length, cell.local_size - offset);
            if (in_buf) {
                std::memcpy(cell.key + offset, in_buf, n);
                in_buf += n;
            } else {
                std::memcpy(out_buf, cell.key + offset, n);
                out_buf += n;
            }
            length -= n;
            offset = 0;
        } else {
            offset -= cell.local_size;
        }

        Status s;
        if (length) {
            auto pgno = read_overflow_id(cell);
            while (!pgno.is_null()) {
                PageRef *ovfl;
                s = pager.acquire(pgno, ovfl);
                if (!s.is_ok()) {
                    break;
                } else if (in_buf) {
                    pager.mark_dirty(*ovfl);
                }
                uint32_t len;
                if (offset >= ovfl_content_max) {
                    offset -= ovfl_content_max;
                    len = 0;
                } else {
                    len = minval(length, ovfl_content_max - offset);
                    if (in_buf) {
                        std::memcpy(ovfl->data + kLinkContentOffset + offset, in_buf, len);
                        in_buf += len;
                    } else {
                        std::memcpy(out_buf, ovfl->data + kLinkContentOffset + offset, len);
                        out_buf += len;
                    }
                    offset = 0;
                }
                pgno = read_next_id(*ovfl);
                pager.release(ovfl, Pager::kNoCache);
                length -= len;
                if (length == 0) {
                    break;
                }
            }
        }
        if (s.is_ok() && length) {
            return StatusBuilder::corruption("missing %u bytes from overflow record", length);
        }
        return s;
    }
};

void detach_cell(Cell &cell, char *backing)
{
    CALICODB_EXPECT_NE(backing, nullptr);
    if (cell.ptr != backing) {
        std::memcpy(backing, cell.ptr, cell.footprint);
        const auto diff = cell.key - cell.ptr;
        cell.ptr = backing;
        cell.key = backing + diff;
    }
}

// Determine what the last page number should be after a vacuum operation completes on a database with the
// given number of pages `db_size` and number of freelist (trunk + leaf) pages `free_size`. This computation
// was taken from SQLite (src/btree.c:finalDbSize()).
auto vacuum_end_page(uint32_t page_size, uint32_t db_size, uint32_t free_size) -> Id
{
    // Number of entries that can fit on a pointer map page.
    const auto entries_per_map = page_size / 5;
    // Page ID of the most-recent pointer map page (the page that holds the back pointer for the last page
    // in the database file).
    const auto pm_page = PointerMap::lookup(Id(db_size), page_size);
    // Number of pointer map pages between the current last page and the after-vacuum last page.
    const auto pm_size = (free_size + pm_page.value + entries_per_map - db_size) / entries_per_map;

    auto end_page = Id(db_size - free_size - pm_size);
    end_page.value -= PointerMap::is_map(end_page, page_size);
    return end_page;
}

class InorderTraversal
{
public:
    struct TraversalInfo {
        uint32_t idx;
        uint32_t ncells;
        uint32_t level;
    };

    InorderTraversal() = delete;

    // Call the callback for every record and pivot in the tree, in sort order, plus once when the node
    // is no longer required for determining the rest of the traversal
    template <class Callback>
    static auto traverse(Tree &tree, const Callback &cb) -> Status
    {
        Node root;
        auto s = tree.acquire(tree.root(), root);
        if (s.is_ok()) {
            s = traverse_impl(tree, move(root), cb, 0);
        }
        return s;
    }

private:
    template <class Callback>
    static auto traverse_impl(Tree &tree, Node node, const Callback &cb, uint32_t level) -> Status
    {
        Status s;
        for (uint32_t i = 0, n = node.cell_count(); s.is_ok() && i <= n; ++i) {
            if (!node.is_leaf()) {
                const auto save_id = node.page_id();
                const auto next_id = node.read_child_id(i);
                tree.release(move(node));

                Node next;
                s = tree.acquire(next_id, next);
                if (s.is_ok()) {
                    s = traverse_impl(tree, move(next), cb, level + 1);
                }
                if (s.is_ok()) {
                    s = tree.acquire(save_id, node);
                }
            }
            if (s.is_ok()) {
                s = cb(node, TraversalInfo{i, n, level});
            }
        }
        tree.release(move(node));
        return s;
    }
};

} // namespace

auto TreeCursor::read_user_key() -> Status
{
    CALICODB_EXPECT_TRUE(has_valid_position(true));
    m_key.clear();
    if (m_tree->m_writable || m_cell.key_size > m_cell.local_size) {
        if (m_key_buf.size() < m_cell.key_size) {
            if (m_key_buf.realloc(m_cell.key_size)) {
                return Status::no_memory();
            }
        }
        if (m_cell.key_size) {
            return m_tree->read_key(m_cell, m_key_buf.data(), &m_key);
        }
    } else {
        m_key = Slice(m_cell.key, m_cell.key_size);
    }
    return Status::ok();
}

auto TreeCursor::read_user_value() -> Status
{
    CALICODB_EXPECT_TRUE(has_valid_position(true));
    m_value.clear();
    if (m_cell.is_bucket) {
        return Status::ok();
    }
    const auto value_size = m_cell.total_size - m_cell.key_size;
    if (m_tree->m_writable || m_cell.total_size > m_cell.local_size) {
        if (m_value_buf.size() < value_size) {
            if (m_value_buf.realloc(value_size)) {
                return Status::no_memory();
            }
        }
        if (value_size) {
            return m_tree->read_value(m_cell, m_value_buf.data(), &m_value);
        }
    } else {
        m_value = Slice(m_cell.key + m_cell.key_size, value_size);
    }
    return Status::ok();
}

void TreeCursor::read_record()
{
    CALICODB_EXPECT_NE(m_state, kSaved);
    if (!has_valid_position(true)) {
        return;
    }
    CALICODB_EXPECT_TRUE(m_node.is_leaf());
    auto s = read_user_key();
    if (s.is_ok()) {
        s = read_user_value();
    }
    if (s.is_ok()) {
        m_state = kHasRecord;
    } else {
        reset(s);
    }
}

void TreeCursor::read_current_cell()
{
    CALICODB_EXPECT_NE(m_state, kSaved);
    CALICODB_EXPECT_TRUE(has_valid_position());
    CALICODB_EXPECT_TRUE(m_node.is_leaf());
    CALICODB_EXPECT_LT(m_idx, m_node.cell_count());
    if (m_node.read(m_idx, m_cell)) {
        reset(m_tree->corrupted_node(page_id()));
    }
}

auto TreeCursor::ensure_position_loaded(bool *changed_type_out) -> bool
{
    if (m_state == kSaved) {
        CALICODB_EXPECT_TRUE(m_tree->m_writable);
        // The only way a cursor can be saved is if save_position() is called while the cursor has
        // m_state equal to kHasRecord. When m_state == kHasRecord, m_key references the internal
        // key buffer (unless the key has 0 length). If m_key were to reference memory on a page,
        // it would be invalidated once we start the traversal in seek_to_leaf().
        CALICODB_EXPECT_TRUE(m_key.is_empty() || m_key.data() == m_key_buf.data());
        const auto was_bucket = m_cell.is_bucket;
        // Seek the cursor back to where it was before.
        if (seek_to_leaf(m_key)) {
            // Record with key m_key was found. Make sure it is still the same type of record. We
            // don't consider the record value.
            if (changed_type_out) {
                *changed_type_out = was_bucket != m_cell.is_bucket;
            }
        } else {
            return true;
        }
    }
    return false;
}

void TreeCursor::ensure_correct_leaf()
{
    if (has_valid_position()) {
        CALICODB_EXPECT_TRUE(m_node.is_leaf());
        if (m_idx == m_node.cell_count()) {
            move_right();
        }
    }
}

void TreeCursor::move_right()
{
    CALICODB_EXPECT_TRUE(has_valid_position()); // May be one past the end
    CALICODB_EXPECT_TRUE(m_node.is_leaf());
    const auto leaf_level = m_level;
    m_state = kFloating;
    for (uint32_t adjust = 0;; adjust = 1) {
        const auto ncells = m_node.cell_count();
        if (++m_idx < ncells + adjust) {
            break;
        } else if (m_level == 0) {
            // Hit the rightmost end of the tree. Invalidate the cursor. This catches
            // the case where the whole tree is empty.
            reset();
            return;
        }
        move_to_parent(false);
    }
    while (!m_node.is_leaf()) {
        move_to_child(m_node.read_child_id(m_idx));
        if (!m_status.is_ok()) {
            return;
        }
        m_idx = 0;
    }
    if (m_level == leaf_level) {
        read_current_cell();
    } else {
        reset(Status::corruption());
    }
}

void TreeCursor::move_left()
{
    CALICODB_EXPECT_TRUE(has_valid_position(true));
    CALICODB_EXPECT_TRUE(m_node.is_leaf());
    const auto leaf_level = m_level;
    m_state = kFloating;
    for (;;) {
        if (m_idx > 0) {
            --m_idx;
            break;
        } else if (m_level == 0) {
            // Hit the leftmost end of the tree.
            reset();
            return;
        }
        move_to_parent(false);
    }
    while (!m_node.is_leaf()) {
        move_to_child(m_node.read_child_id(m_idx));
        if (!m_status.is_ok()) {
            return;
        }
        m_idx = m_node.cell_count() - m_node.is_leaf();
    }
    if (m_level == leaf_level) {
        read_current_cell();
    } else {
        reset(Status::corruption());
    }
}

void TreeCursor::seek_to_root()
{
    reset();
    if (m_tree->m_pager->page_count()) {
        m_status = m_tree->acquire(m_tree->root(), m_node);
    }
}

void TreeCursor::seek_to_last_leaf()
{
    seek_to_root();
    if (!has_valid_position(true)) {
        // The whole tree is empty.
        return;
    }
    do {
        m_idx = m_node.cell_count();
        if (m_node.is_leaf()) {
            CALICODB_EXPECT_GT(m_idx, 0);
            --m_idx;
            read_current_cell();
            break;
        }
        move_to_child(NodeHdr::get_next_id(m_node.hdr()));
    } while (m_status.is_ok());
}

auto TreeCursor::search_node(const Slice &key) -> bool
{
    CALICODB_EXPECT_TRUE(m_status.is_ok());
    CALICODB_EXPECT_NE(m_node.ref, nullptr);

    auto exact = false;
    auto upper = m_node.cell_count();
    uint32_t lower = 0;

    while (lower < upper) {
        Cell cell;
        const auto index = (lower + upper) / 2;
        if (m_node.read(index, cell)) {
            reset(Status::corruption());
            return false;
        }
        int cmp;
        auto s = PayloadManager::compare(*m_tree->m_pager, key, cell, cmp);
        if (!s.is_ok()) {
            reset(s);
            return false;
        }
        if (cmp < 0) {
            m_cell = cell;
            upper = index;
        } else if (cmp > 0) {
            lower = index + 1;
        } else {
            m_cell = cell;
            lower = index;
            exact = true;
            break;
        }
    }
    m_idx = lower;
    return exact;
}

TreeCursor::TreeCursor(Tree &tree)
    : m_list_entry{this, nullptr, nullptr},
      m_tree(&tree),
      m_status(tree.m_pager->status())
{
    IntrusiveList::add_head(m_list_entry, tree.m_inactive_list);
}

TreeCursor::~TreeCursor()
{
    if (!IntrusiveList::is_empty(m_list_entry)) {
        IntrusiveList::remove(m_list_entry);
        reset();
    }
}

void TreeCursor::move_to_parent(bool preserve_path)
{
    CALICODB_EXPECT_GT(m_level, 0);
    if (preserve_path) {
        m_node_path[m_level] = move(m_node);
        m_idx_path[m_level] = m_idx;
    }
    release_nodes(kCurrentLevel);
    --m_level;
    m_idx = m_idx_path[m_level];
    m_node = move(m_node_path[m_level]);
}

void TreeCursor::assign_child(Node child)
{
    CALICODB_EXPECT_TRUE(has_valid_position());
    m_idx_path[m_level] = m_idx;
    m_node_path[m_level] = move(m_node);
    m_node = move(child);
    ++m_level;
}

void TreeCursor::move_to_child(Id child_id)
{
    CALICODB_EXPECT_TRUE(has_valid_position());
    if (m_level < static_cast<int>(kMaxDepth - 1)) {
        Node child;
        auto s = m_tree->acquire(child_id, child);
        if (s.is_ok()) {
            assign_child(move(child));
        } else {
            reset(s);
        }
    } else {
        reset(m_tree->corrupted_node(child_id));
    }
}

auto TreeCursor::on_last_node() const -> bool
{
    CALICODB_EXPECT_TRUE(has_valid_position());
    for (int i = 0; i < m_level; ++i) {
        const auto &node = m_node_path[i];
        if (m_idx_path[i] < node.cell_count()) {
            return false;
        }
    }
    return true;
}

void TreeCursor::reset(const Status &s)
{
    release_nodes(kAllLevels);
    m_state = kFloating;
    m_status = s;
    m_level = 0;
    m_idx = 0;
}

auto TreeCursor::start_write(const Slice &key) -> bool
{
    // Save other cursors open on m_tree. This does not invalidate slices obtained from those
    // cursors.
    m_tree->deactivate_cursors(this);
    activate(false);

    // Seek to where the given key is, if it exists, or should go, if it does not. Don't read
    // the record where the cursor ends up: the payload slices being written might have come
    // from the internal buffers.
    const auto result = seek_to_leaf(key);
    if (has_valid_position()) {
        m_tree->upgrade(m_node);
    }
    return result;
}

auto TreeCursor::start_write() -> Status
{
    bool changed_types;
    m_tree->deactivate_cursors(this);
    const auto moved = activate(true, &changed_types); // Load saved position.
    const auto can_write = !moved && !changed_types;
    if (can_write) {
        CALICODB_EXPECT_TRUE(has_valid_position());
        m_tree->upgrade(m_node);
    } else if (moved) {
        return Status::invalid_argument("record was erased");
    } else if (changed_types) {
        return Status::incompatible_value();
    }
    return Status::ok();
}

void TreeCursor::finish_write(Status &s)
{
    if (!s.is_ok()) {
        reset(s);
        return;
    }
    CALICODB_EXPECT_TRUE(has_valid_position());
    m_idx_path[m_level] = m_idx;
    m_node_path[m_level] = move(m_node);
    while (!m_node_path[m_level].is_leaf()) {
        ++m_level;
    }
    m_node = move(m_node_path[m_level]);
    m_idx = m_idx_path[m_level];

    if (m_idx < m_node.cell_count()) {
        read_current_cell();
    } else {
        // Cursor might have been placed "one past the end" in a leaf node after a
        // record was erased. Move to the first record in the right sibling.
        ensure_correct_leaf();
    }
}

auto TreeCursor::seek_to_leaf(const Slice &key) -> bool
{
    auto on_correct_node = false;
    if (has_valid_position(true)) {
        CALICODB_EXPECT_TRUE(m_node.is_leaf());
        if (m_cell.key_size <= m_cell.local_size) {
            const Slice record_key(m_cell.key, m_cell.key_size);
            const auto ordering = record_key.compare(key);
            if (ordering < 0) {
                on_correct_node = on_last_node();
            } else if (ordering == 0) {
                return true;
            }
        }
    }
    m_state = kFloating;
    if (!on_correct_node) {
        seek_to_root();
    }
    while (has_valid_position()) {
        const auto found_exact_key = search_node(key);
        if (m_status.is_ok()) {
            if (m_node.is_leaf()) {
                return found_exact_key;
            }
            m_idx += found_exact_key;
            move_to_child(m_node.read_child_id(m_idx));
        }
    }
    reset(m_status);
    return false;
}

void TreeCursor::release_nodes(ReleaseType type)
{
    m_tree->release(move(m_node));
    if (type < kAllLevels) {
        return;
    }
    for (auto &node : m_node_path) {
        m_tree->release(move(node));
    }
}

auto TreeCursor::key() const -> Slice
{
    CALICODB_EXPECT_TRUE(is_valid());
    return m_key;
}

auto TreeCursor::value() const -> Slice
{
    CALICODB_EXPECT_TRUE(is_valid());
    return m_value;
}

auto TreeCursor::assert_state() const -> bool
{
#ifndef NDEBUG
    if (m_state == kHasRecord) {
        CALICODB_EXPECT_TRUE(has_valid_position(true));
    } else if (m_state == kSaved) {
        CALICODB_EXPECT_EQ(m_node.ref, nullptr);
    }
    if (has_valid_position(true)) {
        CALICODB_EXPECT_TRUE(m_node.is_leaf());
        for (size_t i = 0; i < ARRAY_SIZE(m_node_path); ++i) {
            if (m_node_path[i].ref == nullptr) {
                continue;
            }
            CALICODB_EXPECT_LE(m_idx_path[i], NodeHdr::get_cell_count(m_node_path[i].hdr()));

            [[maybe_unused]] Node node;
            CALICODB_EXPECT_EQ(0, Node::from_existing_page(
                                      m_tree->node_options,
                                      *m_node_path[i].ref,
                                      node));
            CALICODB_EXPECT_EQ(node.gap_size, m_node_path[i].gap_size);
            CALICODB_EXPECT_EQ(node.usable_space, m_node_path[i].usable_space);
            CALICODB_EXPECT_EQ(node.read_child_id(m_idx_path[i]),
                               m_node_path[i + 1].ref ? m_node_path[i + 1].page_id() : m_node.page_id());
        }
    }
#endif // NDEBUG
    return true;
}

auto Tree::corrupted_node(Id page_id) const -> Status
{
    return corrupted_page(page_id, page_id == root() ? kTreeRoot : kTreeNode);
}

auto Tree::create(Id parent_id, Id &root_id_out) -> Status
{
    // Determine the next root page. This is the lowest-numbered page that is
    // not already a root, and not a pointer map page.
    auto &database_root = m_pager->get_root();
    auto target = FileHdr::get_largest_root(database_root.data);
    for (++target.value; PointerMap::is_map(target, page_size);) {
        ++target.value; // Skip pointer map pages.
    }

    PageRef *page;
    // Attempt to allocate the page that needs to become the next root. This
    // is only possible if it is on the freelist, or it is past the end of the
    // database file.
    auto s = allocate(kAllocateExact, target, page);
    if (!s.is_ok()) {
        return s;
    }
    const auto found = page->page_id;
    if (found != target) {
        PointerMap::Entry entry;
        s = PointerMap::read_entry(*m_pager, target, entry);
        if (s.is_ok()) {
            s = relocate_page(page, entry, target);
        }
        m_pager->release(page);
        if (s.is_ok()) {
            s = m_pager->acquire(target, page);
        }
        if (s.is_ok()) {
            m_pager->mark_dirty(*page);
        }
    }

    if (s.is_ok()) {
        Node::from_new_page(Node::Options(page_size, nullptr), *page, true);
        fix_parent_id(target, parent_id, kTreeRoot, s);
    }

    if (s.is_ok()) {
        m_pager->mark_dirty(database_root);
        FileHdr::put_largest_root(database_root.data, target);
        root_id_out = target;
    }
    m_pager->release(page);
    return s;
}

auto Tree::destroy(Reroot &rr, Vector<Id> &children) -> Status
{
    if (m_root_id.is_root()) {
        return Status::corruption();
    }
    rr.after = m_root_id;
    const auto push_child = [&children](const auto &cell) {
        return children.push_back(read_bucket_root_id(cell));
    };

    // Push all pages belonging to `tree` onto the freelist, except for the root page.
    // Add nested buckets to the list of children. They will be freed in a subsequent
    // call to destroy().
    auto s = InorderTraversal::traverse(
        *this, [this, &push_child](auto &node, const auto &info) {
            if (info.idx == info.ncells) {
                if (node.page_id() == m_root_id) {
                    return Status::ok();
                }
                return Freelist::add(*m_pager, node.ref);
            }
            Cell cell;
            if (node.read(info.idx, cell)) {
                return corrupted_node(node.page_id());
            }
            if (cell.local_size < cell.total_size) {
                return free_overflow(read_overflow_id(cell));
            }
            return cell.is_bucket && push_child(cell) ? Status::no_memory()
                                                      : Status::ok();
        });

    if (!s.is_ok()) {
        return s;
    }

    auto &database_root = m_pager->get_root();
    rr.before = FileHdr::get_largest_root(database_root.data);
    if (rr.before != rr.after) {
        // Replace the destroyed tree's root page with the highest-numbered root page.
        PageRef *unused_page;
        PointerMap::Entry root_info;
        s = m_pager->acquire(rr.after, unused_page);
        if (s.is_ok()) {
            CALICODB_EXPECT_EQ(rr.after, unused_page->page_id);
            s = find_parent_id(rr.before, root_info.back_ptr);
            root_info.type = kTreeRoot;
        }
        if (s.is_ok()) {
            s = relocate_page(unused_page, root_info, rr.before);
        }
        m_pager->release(unused_page);
    }
    if (s.is_ok()) {
        PageRef *largest_root;
        s = m_pager->acquire(rr.before, largest_root);
        if (s.is_ok()) {
            s = Freelist::add(*m_pager, largest_root);
        }
    }
    if (!s.is_ok()) {
        return s;
    }

    // Update the "largest root" file header field.
    auto largest = rr.before;
    for (--largest.value; PointerMap::is_map(largest, page_size);) {
        // Skip pointer map pages.
        if (--largest.value == Id::kRoot) {
            break;
        }
    }
    m_pager->mark_dirty(database_root);
    FileHdr::put_largest_root(database_root.data, largest);
    return s;
}

auto Tree::read_key(const Cell &cell, char *scratch, Slice *key_out, uint32_t limit) const -> Status
{
    if (limit == 0 || limit > cell.key_size) {
        limit = cell.key_size;
    }
    auto s = PayloadManager::access(*m_pager, cell, 0, limit, nullptr, scratch);
    if (key_out) {
        *key_out = s.is_ok() ? Slice(scratch, limit) : "";
    }
    return s;
}

auto Tree::read_value(const Cell &cell, char *scratch, Slice *value_out) const -> Status
{
    const auto value_size = cell.total_size - cell.key_size;
    auto s = PayloadManager::access(*m_pager, cell, cell.key_size, value_size, nullptr, scratch);
    if (value_out) {
        *value_out = s.is_ok() ? Slice(scratch, value_size) : "";
    }
    return s;
}

auto Tree::overwrite_value(const Cell &cell, const Slice &value) -> Status
{
    return PayloadManager::access(*m_pager, cell, cell.key_size,
                                  static_cast<uint32_t>(value.size()),
                                  value.data(), nullptr);
}

auto Tree::find_parent_id(Id page_id, Id &out) const -> Status
{
    PointerMap::Entry entry;
    auto s = PointerMap::read_entry(*m_pager, page_id, entry);
    if (s.is_ok()) {
        out = entry.back_ptr;
    } else {
        out = Id::null();
    }
    return s;
}

void Tree::fix_parent_id(Id page_id, Id parent_id, PageType type, Status &s)
{
    PointerMap::write_entry(*m_pager, page_id, {parent_id, type}, s);
}

void Tree::maybe_fix_overflow_chain(const Cell &cell, Id parent_id, Status &s)
{
    if (s.is_ok() && cell.local_size != cell.total_size) {
        fix_parent_id(read_overflow_id(cell), parent_id, kOverflowHead, s);
    }
}

auto Tree::make_pivot(const PivotOptions &opt, Cell &pivot_out) -> Status
{
    const auto ovfl_local = m_pager->page_size() - kLinkContentOffset;
    const auto [cells, parent, scratch] = opt;

    struct {
        Cell cell;
        Slice chunk;
        PageRef *page;
        uint32_t total;
    } items[2] = {};

    // The keys are processed in multiple chunks, if they are overflowing. The keys need to be
    // tracked separately. If one is a bucket record and the other is not, then the cells will have
    // different local key sizes. Note that we generally only need to consider enough of each key
    // to determine an ordering between the two records. If the first key is a prefix of the second,
    // then we will require an extra char from the second key to distinguish between the 2 child key
    // ranges. For example, if the left key is "abc" and the right key is "abccc", we need to store
    // "abcc" as the pivot.
    items[0].cell = *cells[0];
    items[1].cell = *cells[1];
    items[0].total = minval(cells[0]->key_size, cells[1]->key_size);
    items[1].total = minval(cells[0]->key_size + 1, cells[1]->key_size);
    items[0].chunk = Slice(cells[0]->key, minval(items[0].total, cells[0]->local_size));
    items[1].chunk = Slice(cells[1]->key, minval(items[1].total, cells[1]->local_size));
    const auto original = items[1].total;

    pivot_out.key = scratch + sizeof(uint32_t) + kVarintMaxLength;
    pivot_out.is_bucket = false;

    auto target_local = compute_local_size(m_pager->page_size(), 0, parent->min_local, parent->max_local);
    auto target_bptr = opt.parent->page_id();
    auto target_type = kOverflowHead;
    auto *target = pivot_out.key;

    Status s;
    Id overflow_id;
    PageRef *target_page = nullptr;
    PageRef *target_prev = nullptr;
    for (;;) {
        Slice prefix;
        const auto max_prefix_size = minval<size_t>(target_local, items[0].chunk.size(), items[1].chunk.size());
        const auto lhs = items[0].chunk.range(0, max_prefix_size);
        const auto rhs = items[1].chunk.range(0, max_prefix_size);
        if (max_prefix_size) {
            if (truncate_suffix(lhs, rhs, prefix)) {
                s = Status::corruption("keys are out of order");
                break;
            }
            const auto prefix_size = prefix.size();
            std::memcpy(target, prefix.data(), prefix_size);
            items[0].chunk.advance(prefix_size);
            items[1].chunk.advance(prefix_size);
            items[0].total -= static_cast<uint32_t>(prefix_size);
            items[1].total -= static_cast<uint32_t>(prefix_size);
            target_local -= static_cast<uint32_t>(prefix_size);
            target += prefix_size;
        } else {
            // The left key is a prefix of the right key.
            CALICODB_EXPECT_TRUE(items[0].chunk.is_empty());
            CALICODB_EXPECT_EQ(items[1].chunk.size(), 1);
            target[0] = items[1].chunk[0];
            --items[1].total;
            break;
        }

        const auto last = prefix.size() - 1;
        if (lhs.size() != rhs.size() || lhs[last] != rhs[last]) {
            // Stop early if the pivot key has enough information to distinguish between the left
            // and right key ranges. This is clearly the case when truncate_suffix() has performed
            // suffix truncation. Also, catch the case where the keys are the same length and differ
            // only at the last character.
            break;
        }
        if (items[0].total + items[1].total == 0) {
            // The left and right keys are exhausted. We have to continue until both are finished,
            // otherwise we miss the case where the left key is a prefix of the right key (we need
            // an extra char from the right key).
            break;
        }
        for (auto &[cell, chunk, page, total] : items) {
            if (!chunk.is_empty() || !total) {
                continue;
            }
            const auto next_id = page ? read_next_id(*page)
                                      : read_overflow_id(cell);
            m_pager->release(page, Pager::kNoCache);
            s = m_pager->acquire(next_id, page);
            if (!s.is_ok()) {
                goto cleanup; // Break out of nested loop
            }
            chunk = Slice(page->data + kLinkContentOffset,
                          minval<size_t>(ovfl_local, total));
        }

        if (target_local == 0) {
            s = allocate(kAllocateAny, opt.parent->page_id(), target_page);
            if (!s.is_ok()) {
                break;
            }
            if (target_prev) {
                write_next_id(*target_prev, target_page->page_id);
                m_pager->release(target_prev, Pager::kNoCache);
            } else {
                // Overflow ID is written once we know where to put it. Requires knowing the
                // local key size.
                overflow_id = target_page->page_id;
            }
            fix_parent_id(target_page->page_id, target_bptr, target_type, s);
            target = target_page->data + kLinkContentOffset;
            target_local = ovfl_local;
            target_type = kOverflowLink;
            target_bptr = target_page->page_id;
            target_prev = target_page;
        }
    }

cleanup:
    if (s.is_ok()) {
        const auto prefix_size = original - items[1].total;
        const auto varint_size = varint_length(prefix_size);
        auto *varint_ptr = pivot_out.key - varint_size;
        encode_varint(varint_ptr, prefix_size);
        pivot_out.ptr = varint_ptr - sizeof(uint32_t);
        pivot_out.key_size = prefix_size;
        pivot_out.total_size = prefix_size;
        pivot_out.local_size = compute_local_size(prefix_size, 0, parent->min_local, parent->max_local);
        pivot_out.footprint = static_cast<uint32_t>(pivot_out.key - pivot_out.ptr) + pivot_out.local_size;

        if (target_prev) {
            CALICODB_EXPECT_NE(nullptr, target_prev);
            write_overflow_id(pivot_out, overflow_id);
            pivot_out.footprint += sizeof(uint32_t);
            put_u32(target_prev->data, 0);
        }
    }
    m_pager->release(target_prev, Pager::kNoCache);
    m_pager->release(items[0].page, Pager::kNoCache);
    m_pager->release(items[1].page, Pager::kNoCache);
    return s;
}

auto Tree::post_pivot(Node &parent, uint32_t idx, Cell &pivot, Id child_id) -> Status
{
    Status s;
    const auto rc = parent.insert(idx, pivot);
    if (rc > 0) {
        put_u32(parent.ref->data + rc, child_id.value);
    } else if (rc == 0) {
        CALICODB_EXPECT_FALSE(m_ovfl.exists());
        detach_cell(pivot, m_cell_scratch[0]);
        m_ovfl = {pivot, parent.page_id(), idx};
        write_child_id(pivot, child_id);
    } else {
        s = corrupted_node(parent.page_id());
    }
    fix_parent_id(child_id, parent.page_id(), kTreeNode, s);
    maybe_fix_overflow_chain(pivot, parent.page_id(), s);
    return s;
}

auto Tree::insert_cell(Node &node, uint32_t idx, const Cell &cell) -> Status
{
    Status s;
    const auto rc = node.insert(idx, cell);
    if (rc < 0) {
        return corrupted_node(node.page_id());
    } else if (rc == 0) {
        CALICODB_EXPECT_FALSE(m_ovfl.exists());
        // NOTE: The overflow cell may need to be detached, if the node it is backed by will be released
        //       before it can be written to another node (without that node itself overflowing).
        m_ovfl = {cell, node.page_id(), idx};
    }
    fix_cell(cell, node.is_leaf(), node.page_id(), s);
    return s;
}

auto Tree::remove_cell(Node &node, uint32_t idx) -> Status
{
    Cell cell;
    if (node.read(idx, cell)) {
        return corrupted_node(node.page_id());
    }
    Status s;
    if (cell.local_size != cell.total_size) {
        s = free_overflow(read_overflow_id(cell));
    }
    if (s.is_ok() && node.erase(idx, cell.footprint)) {
        s = corrupted_node(node.page_id());
    }
    return s;
}

auto Tree::free_overflow(Id head_id) -> Status
{
    Status s;
    while (s.is_ok() && !head_id.is_null()) {
        PageRef *page;
        s = m_pager->acquire(head_id, page);
        if (s.is_ok()) {
            head_id = read_next_id(*page);
            s = Freelist::add(*m_pager, page);
        }
    }
    return s;
}

void Tree::fix_cell(const Cell &cell, bool is_leaf, Id parent_id, Status &s)
{
    if (!s.is_ok()) {
        return;
    }
    if (!is_leaf) {
        fix_parent_id(read_child_id(cell), parent_id, kTreeNode, s);
    } else if (cell.is_bucket) {
        fix_parent_id(read_bucket_root_id(cell), parent_id, kTreeRoot, s);
    }
    maybe_fix_overflow_chain(cell, parent_id, s);
}

// It is assumed that the children of and/or overflow chains rooted at `node` have incorrect
// parent pointers. This routine fixes them using the pointer map. Using a pointer map is
// vital here: it allows us to access way fewer pages when updating the parent pointers
// (usually just a few as opposed to the number of children in `node` which can be large).
// Also updates back pointers for nested bucket root pages.
auto Tree::fix_links(Node &node, Id parent_id) -> Status
{
    if (parent_id.is_null()) {
        parent_id = node.page_id();
    }
    Status s;
    auto fix_ovfl_cell = m_ovfl.exists();
    for (uint32_t i = 0, n = node.cell_count(); s.is_ok() && i < n;) {
        Cell cell;
        if (fix_ovfl_cell) {
            cell = m_ovfl.cell;
            fix_ovfl_cell = false;
        } else if (node.read(i++, cell)) {
            s = corrupted_node(node.page_id());
            break;
        }
        fix_cell(cell, node.is_leaf(), parent_id, s);
    }
    if (!node.is_leaf()) {
        fix_parent_id(NodeHdr::get_next_id(node.hdr()), parent_id, kTreeNode, s);
    }
    return s;
}

auto Tree::resolve_overflow(TreeCursor &c) -> Status
{
    Status s;
    do {
        if (c.page_id() == root()) {
            s = split_root(c);
        } else {
            s = split_nonroot(c);
        }
        if (!s.is_ok()) {
            break;
        }
        ++m_stat->tree_smo;
    } while (m_ovfl.exists());
    return s;
}

auto Tree::split_root(TreeCursor &c) -> Status
{
    CALICODB_EXPECT_EQ(c.m_level, 0);
    auto &root = c.m_node;
    CALICODB_EXPECT_EQ(Tree::root(), root.page_id());

    PageRef *child_page;
    auto s = allocate(kAllocateAny, root.page_id(), child_page);
    if (s.is_ok()) {
        auto child = Node::from_new_page(node_options, *child_page, root.is_leaf());
        // Copy the cell content area. Preserves the indirection vector values.
        const auto after_root_ivec = cell_area_offset(root);
        std::memcpy(child.ref->data + after_root_ivec,
                    root.ref->data + after_root_ivec,
                    page_size - after_root_ivec);

        // Copy the header and cell pointers.
        std::memcpy(child.hdr(), root.hdr(), NodeHdr::size(root.is_leaf()));
        std::memcpy(child.ref->data + ivec_offset(child.page_id(), root.is_leaf()),
                    root.ref->data + ivec_offset(root.page_id(), root.is_leaf()),
                    root.cell_count() * kCellPtrSize);

        CALICODB_EXPECT_TRUE(m_ovfl.exists());
        child.gap_size = root.gap_size;
        child.usable_space = root.usable_space;
        if (root.page_id().is_root()) {
            child.gap_size += FileHdr::kSize;
            child.usable_space += FileHdr::kSize;
        }

        root = Node::from_new_page(node_options, *root.ref, false);
        NodeHdr::put_next_id(root.hdr(), child.page_id());

        s = fix_links(child);
        fix_parent_id(child.page_id(), root.page_id(), kTreeNode, s);

        // Overflow cell is now in the child. m_ovfl.idx stays the same.
        m_ovfl.pid = child.page_id();
        c.handle_split_root(move(child));
    }
    return s;
}

auto Tree::split_nonroot(TreeCursor &c) -> Status
{
    auto &node = c.m_node;
    CALICODB_EXPECT_TRUE(m_ovfl.exists());
    CALICODB_EXPECT_GT(c.m_level, 0);

    Node left;
    auto &parent = c.m_node_path[c.m_level - 1];
    auto s = allocate(kAllocateAny, parent.page_id(), left.ref);
    const auto pivot_idx = c.m_idx_path[c.m_level - 1];

    if (s.is_ok()) {
        left = Node::from_new_page(node_options, *left.ref, node.is_leaf());
        const auto ncells = node.cell_count();
        if (m_ovfl.idx >= ncells && c.on_last_node()) {
            return split_nonroot_fast(c, parent, move(left));
        }
        s = redistribute_cells(left, node, parent, pivot_idx);
    }
    if (s.is_ok()) {
        // Correct the cursor position. It may not be correct after the split.
        const auto before = left.cell_count() + !left.is_leaf();
        if (c.m_idx < before) {
            auto temp = exchange(node, move(left));
            left = move(temp);
        } else {
            ++c.m_idx_path[c.m_level - 1];
            c.m_idx -= before;
        }
    }

    release(move(left));
    c.move_to_parent(true);
    return s;
}

auto Tree::split_nonroot_fast(TreeCursor &c, Node &parent, Node right) -> Status
{
    auto &left = c.m_node;
    CALICODB_EXPECT_TRUE(m_ovfl.exists());
    const auto ovfl = m_ovfl.cell;
    m_ovfl.clear();

    auto s = insert_cell(right, 0, ovfl);
    CALICODB_EXPECT_FALSE(m_ovfl.exists());
    fix_parent_id(right.page_id(), parent.page_id(), kTreeNode, s);

    Cell pivot;
    upgrade(parent);
    if (left.is_leaf()) {
        Cell left_cell;
        if (left.read(left.cell_count() - 1, left_cell)) {
            s = corrupted_node(right.page_id());
            goto cleanup;
        }
        // ovfl may be in m_cell_scratch[0], use m_cell_scratch[1].
        const PivotOptions opt = {
            {&left_cell,
             &ovfl},
            &parent,
            m_cell_scratch[1],
        };
        s = make_pivot(opt, pivot);
    } else {
        auto cell_count = left.cell_count();
        if (left.read(cell_count - 1, pivot)) {
            s = corrupted_node(left.page_id());
            goto cleanup;
        }
        NodeHdr::put_next_id(right.hdr(), NodeHdr::get_next_id(left.hdr()));
        NodeHdr::put_next_id(left.hdr(), read_child_id(pivot));

        // NOTE: The pivot doesn't need to be detached, since only the child ID is overwritten by erase().
        left.erase(cell_count - 1, pivot.footprint);

        fix_parent_id(NodeHdr::get_next_id(right.hdr()), right.page_id(), kTreeNode, s);
        fix_parent_id(NodeHdr::get_next_id(left.hdr()), left.page_id(), kTreeNode, s);
    }
    if (s.is_ok()) {
        CALICODB_EXPECT_GT(c.m_level, 0);
        const auto pivot_idx = c.m_idx_path[c.m_level - 1];

        // Post the pivot into the parent node. This call will fix left's parent pointer.
        s = post_pivot(parent, pivot_idx, pivot, left.page_id());
        if (s.is_ok()) {
            CALICODB_EXPECT_EQ(NodeHdr::get_next_id(parent.hdr()), left.page_id());
            NodeHdr::put_next_id(parent.hdr(), right.page_id());
        }
    }

cleanup:
    const auto before =
        left.cell_count() + // # cells moved to left
        !left.is_leaf();    // 1 pivot cell posted to parent
    if (c.m_idx >= before) {
        ++c.m_idx_path[c.m_level - 1];
        c.m_idx -= before;
        release(move(left));
        c.m_node = move(right);
    } else {
        release(move(right));
    }
    c.move_to_parent(true);
    return s;
}

auto Tree::resolve_underflow(TreeCursor &c) -> Status
{
    Status s;
    while (s.is_ok() && is_underflowing(c.m_node)) {
        if (c.page_id() == root()) {
            s = fix_root(c);
            break;
        }
        CALICODB_EXPECT_GT(c.m_level, 0);
        auto &parent = c.m_node_path[c.m_level - 1];
        const auto pivot_idx = c.m_idx_path[c.m_level - 1];
        s = fix_nonroot(c, parent, pivot_idx);
        ++m_stat->tree_smo;
    }
    return s;
}

// This routine redistributes cells between two siblings, `left` and `right`, and their `parent`
// One of the two siblings must be empty. This code handles rebalancing after both put() and
// erase() operations. When called from put(), there will be an overflow cell in m_ovfl.cell
// which needs to be put in either `left` or `right`, depending on its index and which cell is
// chosen as the new pivot.
auto Tree::redistribute_cells(Node &left, Node &right, Node &parent, uint32_t pivot_idx) -> Status
{
    upgrade(parent);

    PageRef *unused;
    auto s = m_pager->get_unused_page(unused);
    if (!s.is_ok()) {
        return s;
    }
    auto tmp = Node::from_new_page(node_options, *unused, left.is_leaf());
    const auto merge_threshold = tmp.usable_space;
    const auto is_leaf_level = tmp.is_leaf();

    Node *p_src, *p_left, *p_right;
    if (0 < left.cell_count()) {
        CALICODB_EXPECT_EQ(0, right.cell_count());
        p_src = &left;
        p_left = &tmp;
        p_right = &right;
    } else {
        CALICODB_EXPECT_LT(0, right.cell_count());
        p_src = &right;
        p_left = &left;
        p_right = &tmp;
    }
    const auto src_location = p_src->page_id();
    tmp.ref->page_id = src_location;

    if (!is_leaf_level) {
        // The new node is empty, so only the next pointer from p_src is relevant.
        NodeHdr::put_next_id(tmp.hdr(), NodeHdr::get_next_id(p_src->hdr()));
    }
    CALICODB_EXPECT_EQ(0, tmp.cell_count());
    CALICODB_EXPECT_EQ(0, NodeHdr::get_free_start(tmp.hdr()));
    CALICODB_EXPECT_EQ(0, NodeHdr::get_frag_count(tmp.hdr()));

    const auto is_split = m_ovfl.exists();
    const auto cell_count = NodeHdr::get_cell_count(p_src->hdr());
    // split_nonroot_fast() handles this case. If the overflow is on the rightmost position, this
    // code path must never be hit, since it doesn't handle that case in particular. This routine
    // also expects that the child pointer in `parent` at `pivot_idx+1` points to `right` There
    // may not be a pointer to `left` in `parent` yet.
    CALICODB_EXPECT_TRUE(!is_split || p_src == &right);

    // Cells that need to be redistributed, in order.
    Vector<Cell> cell_buffer;
    if (cell_buffer.reserve(cell_count + 2)) {
        m_pager->release(unused);
        return Status::no_memory();
    }
    int ncells, idx;
    int sep = -1;
    auto *cells = cell_buffer.data() + 1;
    auto *cell_itr = cells;
    uint32_t left_accum = 0;
    uint32_t right_accum = 0;
    Cell cell;

    for (uint32_t i = 0; i <= cell_count;) {
        if (m_ovfl.exists() && i == m_ovfl.idx) {
            right_accum += m_ovfl.cell.footprint;
            // Move the overflow cell backing to an unused scratch buffer. The `parent` may overflow
            // when the pivot is posted (and this cell may not be the pivot). The new overflow cell
            // will use scratch buffer 0, so this cell cannot be stored there.
            detach_cell(m_ovfl.cell, m_cell_scratch[3]);
            *cell_itr++ = m_ovfl.cell;
            m_ovfl.clear();
            continue;
        } else if (i == cell_count) {
            break;
        }
        if (p_src->read(i++, cell)) {
            s = corrupted_node(p_src->page_id());
            goto cleanup;
        }
        right_accum += cell.footprint;
        *cell_itr++ = cell;
    }
    if (page_size != right_accum + p_src->usable_space +
                         page_offset(p_src->page_id()) +
                         NodeHdr::size(is_leaf_level) + cell_count * kCellPtrSize -
                         (is_split ? cells[m_ovfl.idx].footprint : 0)) {
        s = corrupted_node(p_src->page_id());
        goto cleanup;
    }
    CALICODB_EXPECT_FALSE(m_ovfl.exists());
    // The pivot cell from `parent` may need to be added to the redistribution set. If a pivot exists
    // at all, it must be removed. If the `left` node already existed, then there must be a pivot
    // separating `left` and `right` (the cell pointing to `left`). If this is a split, then `left`
    // is a freshly-allocated node (doesn't exist in the tree, so there is no pivot to consider).
    if (!is_split) {
        if (parent.read(pivot_idx, cell)) {
            s = corrupted_node(parent.page_id());
            goto cleanup;
        }
        if (is_leaf_level) {
            if (cell.local_size != cell.total_size) {
                s = free_overflow(read_overflow_id(cell));
                if (!s.is_ok()) {
                    goto cleanup;
                }
            }
        } else {
            detach_cell(cell, m_cell_scratch[1]);
            // cell is from the `parent`, so it already has room for a left child ID (`parent` must
            // be internal).
            write_child_id(cell, NodeHdr::get_next_id(p_left->hdr()));
            right_accum += cell.footprint;
            if (p_src == &left) {
                *cell_itr++ = cell;
            } else {
                --cells;
                *cells = cell;
            }
        }
        parent.erase(pivot_idx, cell.footprint);
    }
    ncells = static_cast<int>(cell_itr - cells);
    right_accum += static_cast<uint32_t>(ncells) * kCellPtrSize;

    // Determine if this operation is to be a split, a rotation, or a merge. If is_split is true, then
    // we have no choice but to split. If p_left and p_right are branch nodes, then sep indicates the
    // index of the pivot cell in the cell array. Otherwise, it is the index of the last cell moved to
    // p_left.
    if (is_split || right_accum > merge_threshold) {
        // Determine sep, the pivot index. sep must be placed such that neither p_left, nor p_right,
        // are overflowing. There will always be such an index. Cell sizes are limited so that it
        // only requires 1 additional page to rebalance an overflowing node, even in the worst case.
        do {
            ++sep;
            left_accum += cells[sep].footprint + kCellPtrSize;
            right_accum -= cells[sep].footprint + kCellPtrSize;
            if (left_accum > merge_threshold) {
                // Left node will overflow if the children are leaves. If the children are branches,
                // the cell that p_left has no room for will be posted to the parent instead.
                sep -= is_leaf_level;
                break;
            } else if (right_accum == 0) {
                // This can happen if the rightmost cell is larger than all other cells combined, and
                // this method is called right after a call to split_root() that splits the database
                // root page. The space occupied by the file header can prevent left_accum from
                // exceeding the merge_threshold.
                CALICODB_EXPECT_GT(left_accum, 0);
                --sep;
            }
        } while (left_accum < right_accum);
    }

    idx = ncells - 1;
    for (; idx > sep; --idx) {
        s = insert_cell(*p_right, 0, cells[idx]);
        CALICODB_EXPECT_FALSE(m_ovfl.exists());
        if (!s.is_ok()) {
            goto cleanup;
        }
    }

    // Post a pivot to the `parent` which links to p_left. If this connection existed before, we would have erased it
    // when parsing cells earlier.
    if (idx + is_leaf_level > 0) {
        Cell pivot;
        if (is_leaf_level) {
            ++idx; // Backtrack to the last cell written to p_right.
            const PivotOptions opt = {
                {&cells[idx - 1],
                 &cells[idx]},
                &parent,
                m_cell_scratch[2],
            };
            s = make_pivot(opt, pivot);
            cells[idx] = pivot;

        } else {
            const auto next_id = read_child_id(cells[idx]);
            NodeHdr::put_next_id(p_left->hdr(), next_id);
            fix_parent_id(next_id, p_left->page_id(), kTreeNode, s);
        }
        if (s.is_ok()) {
            // Post the pivot. This may cause the `parent` to overflow.
            s = post_pivot(parent, pivot_idx, cells[idx], p_left->page_id());
            --idx;
        }
    }
    if (!s.is_ok()) {
        goto cleanup;
    }

    // Write the rest of the cells to p_left.
    for (; idx >= 0; --idx) {
        s = insert_cell(*p_left, 0, cells[idx]);
        if (!s.is_ok()) {
            goto cleanup;
        }
    }
    // Replace *p_src with tmp.
    tmp.ref->page_id = Id::null();
    release(move(*p_src), Pager::kDiscard);
    m_pager->move_page(*tmp.ref, src_location);
    *p_src = move(tmp);
    unused = nullptr;

    // Only the parent is allowed to overflow. Must be rebalanced by the caller.
    CALICODB_EXPECT_TRUE(!m_ovfl.exists() || m_ovfl.pid == parent.page_id());

cleanup:
    m_pager->release(unused, Pager::kDiscard);
    return s;
}

auto Tree::fix_nonroot(TreeCursor &c, Node &parent, uint32_t idx) -> Status
{
    auto current = move(c.m_node);
    CALICODB_EXPECT_NE(current.page_id(), root());
    CALICODB_EXPECT_TRUE(is_underflowing(current));
    CALICODB_EXPECT_FALSE(m_ovfl.exists());

    Status s;
    Node sibling, *p_left, *p_right;
    if (idx > 0) {
        --idx; // Correct the pivot `idx` to point to p_left.
        s = acquire(parent.read_child_id(idx), sibling, true);
        p_left = &sibling;
        p_right = &current;
    } else {
        s = acquire(parent.read_child_id(idx + 1), sibling, true);
        p_left = &current;
        p_right = &sibling;
    }
    if (s.is_ok()) {
        // NOTE: p_right is filled up first. If there are not enough cells in the sibling node,
        //       then p_left will be empty after this call.
        s = redistribute_cells(*p_left, *p_right, parent, idx);
        if (s.is_ok()) {
            const auto was_left = p_left == &current;
            // Fix the cursor history path based on what happened in redistribute_cells().
            if (NodeHdr::get_cell_count(p_left->hdr()) == 0) {
                // There was a merge.
                c.m_node = move(*p_right);
                s = Freelist::add(*m_pager, p_left->ref);
                // The parent lost a cell, so correct the path if needed.
                auto &parent_index = c.m_idx_path[c.m_level - 1];
                parent_index -= !was_left;
            } else {
                // There was a rotation.
                c.m_node = move(current);
            }
            if (was_left) {
                c.m_idx = 0;
            } else {
                c.m_idx = c.m_node.cell_count();
            }
        }
    }

    release(move(current));
    release(move(sibling));
    c.move_to_parent(true);
    if (s.is_ok() && m_ovfl.exists()) {
        // The `parent` may have overflowed when the pivot was posted (if redistribute_cells()
        // performed a rotation).
        s = resolve_overflow(c);
    }
    return s;
}

auto Tree::fix_root(TreeCursor &c) -> Status
{
    CALICODB_EXPECT_EQ(c.page_id(), root());
    CALICODB_EXPECT_EQ(c.m_level, 0);
    CALICODB_EXPECT_EQ(c.m_idx, 0);
    if (c.m_node.is_leaf()) {
        // The whole tree is empty.
        return Status::ok();
    }

    Status s;
    auto child = move(c.m_node_path[1]);
    if (c.page_id().is_root() && child.usable_space < FileHdr::kSize) {
        // There is not enough room for the child contents to be moved to the root node. Split the
        // child instead.
        Cell cell;
        const auto path_loc = c.m_idx_path[1];
        const auto cell_count = child.cell_count();
        const auto split_loc = minval(path_loc, cell_count - 1);
        if (child.read(split_loc, cell)) {
            s = corrupted_node(c.page_id());
            release(move(child));
        } else {
            // Note that it is possible for path_loc != split_loc.
            detach_cell(cell, m_cell_scratch[0]);
            child.erase(split_loc, cell.footprint);
            c.assign_child(move(child));
            c.m_idx = path_loc;
            m_ovfl = {cell, c.page_id(), split_loc};
            s = split_nonroot(c);
        }
    } else {
        if (merge_root(c.m_node, child, page_size)) {
            s = corrupted_node(c.page_id());
            release(move(child));
        } else {
            s = Freelist::add(*m_pager, child.ref);
        }
        if (s.is_ok()) {
            s = fix_links(c.m_node);
        }
        c.handle_merge_root();
    }
    return s;
}

Tree::Tree(Pager &pager, Stats &stat, Id root_id)
    : list_entry{this, nullptr, nullptr},
      page_size(pager.page_size()),
      node_options(page_size, pager.scratch() + page_size * 2),
      m_stat(&stat),
      m_cell_scratch{
          pager.scratch(),
          pager.scratch() + page_size / 2,
          pager.scratch() + page_size,
          pager.scratch() + page_size * 3 / 2,
      },
      m_pager(&pager),
      m_root_id(root_id),
      m_writable(pager.mode() >= Pager::kWrite)
{
    IntrusiveList::initialize(list_entry);
    IntrusiveList::initialize(m_active_list);
    IntrusiveList::initialize(m_inactive_list);
}

Tree::~Tree()
{
    // BucketImpl makes sure there is only 1 reference to this tree before calling
    // delete (m_refcount is decremented beforehand, so it should be 0).
    CALICODB_EXPECT_EQ(m_refcount, 0);

    // Make sure all cursors are in the inactive list with their nodes released.
    deactivate_cursors(nullptr);

    // Clear the inactive cursors list, which may contain some cursors that the user
    // hasn't yet called delete on. This makes sure they don't try to remove themselves
    // from m_inactive_list, since the sentinel entry will no longer be valid after this
    // destructor returns.
    while (!IntrusiveList::is_empty(m_inactive_list)) {
        auto *entry = m_inactive_list.next_entry;
        entry->cursor->reset(); // Invalidate
        IntrusiveList::remove(*entry);
        IntrusiveList::initialize(*entry);
    }

    // Remove this tree from the list of open trees.
    IntrusiveList::remove(list_entry);
}

auto Tree::allocate(AllocationType type, Id nearby, PageRef *&page_out) -> Status
{
    auto s = Freelist::remove(*m_pager, static_cast<Freelist::RemoveType>(type),
                              nearby, page_out);
    if (s.is_ok() && page_out == nullptr) {
        // Freelist is empty. Allocate a page from the end of the database file.
        s = m_pager->allocate(page_out);
        if (s.is_ok() && PointerMap::is_map(page_out->page_id, page_size)) {
            m_pager->release(page_out);
            s = m_pager->allocate(page_out);
        }
    }
    if (s.is_ok() && page_out->refs != 1) {
        m_pager->release(page_out);
        s = Status::corruption();
    }
    return s;
}

auto Tree::insert(TreeCursor &c, const Slice &key, const Slice &value, bool is_bucket) -> Status
{
    const auto key_exists = c.start_write(key);
    auto s = c.status();
    if (s.is_ok()) {
        CALICODB_EXPECT_TRUE(c.has_valid_position());
        CALICODB_EXPECT_TRUE(c.assert_state());
        s = write_record(c, key, value, is_bucket, key_exists);
    }
    c.finish_write(s);
    return s;
}

auto Tree::modify(TreeCursor &c, const Slice &value) -> Status
{
    Status s;
    CALICODB_EXPECT_TRUE(c.is_valid());
    if (c.is_bucket()) {
        s = Status::incompatible_value();
    } else {
        s = c.start_write();
    }
    if (s.is_ok()) {
        CALICODB_EXPECT_TRUE(c.has_valid_position(true));
        CALICODB_EXPECT_TRUE(c.assert_state());
        s = write_record(c, c.key(), value, false, true);
    }
    c.finish_write(s);
    return s;
}

auto Tree::write_record(TreeCursor &c, const Slice &key, const Slice &value, bool is_bucket, bool overwrite) -> Status
{
    if (key.size() > kMaxAllocation) {
        return Status::invalid_argument("key is too long");
    } else if (value.size() > kMaxAllocation) {
        return Status::invalid_argument("value is too long");
    }

    Status s;
    CALICODB_EXPECT_TRUE(c.assert_state());
    if (overwrite) {
        CALICODB_EXPECT_FALSE(is_bucket);
        if (c.is_bucket()) {
            return Status::incompatible_value();
        }
        const auto value_size = c.m_cell.total_size - c.m_cell.key_size;
        if (value_size == value.size()) {
            return overwrite_value(c.m_cell, value);
        }
        s = remove_cell(c.m_node, c.m_idx);
    }
    bool overflow;
    if (s.is_ok()) {
        // Attempt to write a cell representing the `key` and `value` directly to the page.
        // This routine also populates any overflow pages necessary to hold a `key` and/or
        // `value` that won't fit on a single node page. If the cell itself cannot fit in
        // `node`, it will be written to m_cell_scratch[0] instead.
        s = emplace(c.m_node, key, value, is_bucket, c.m_idx, overflow);
    }

    if (s.is_ok() && overflow) {
        // There wasn't enough room for the cell in `node`, so it was built in
        // m_cell_scratch[0] instead.
        Cell ovfl;
        if (c.m_node.parser(m_cell_scratch[0], m_cell_scratch[1],
                            c.m_node.min_local, c.m_node.max_local, ovfl)) {
            s = corrupted_node(c.page_id());
        } else {
            CALICODB_EXPECT_FALSE(m_ovfl.exists());
            m_ovfl = {ovfl, c.page_id(), c.m_idx};
            s = resolve_overflow(c);
        }
    }
    return s;
}

auto Tree::emplace(Node &node, Slice key, Slice value, bool flag, uint32_t index, bool &overflow) -> Status
{
    CALICODB_EXPECT_TRUE(node.is_leaf());
    // Serialize the cell header for the external cell and determine the number
    // of bytes needed for the cell.
    char header[kMaxCellHeaderSize];
    const auto key_size = static_cast<uint32_t>(key.size());
    const auto value_size = static_cast<uint32_t>(value.size());
    const auto [k, v, o] = describe_leaf_payload(key_size, value_size, flag,
                                                 node.min_local, node.max_local);
    Id bucket_root_id;
    char *ptr;
    if (flag) {
        ptr = prepare_bucket_cell_hdr(header, key_size);
        write_bucket_root_id(ptr, value);
        bucket_root_id.value = get_u32(value);
        value.clear();
    } else {
        ptr = encode_leaf_record_cell_hdr(header, key_size, value_size);
    }
    const auto hdr_size = static_cast<uintptr_t>(ptr - header);
    const auto cell_size = hdr_size + k + v + o;

    // Attempt to allocate space for the cell in the node. If this is not possible,
    // write the cell to scratch memory. allocate_block() should not return an offset
    // that would interfere with the node header/indirection vector or cause an out-of-
    // bounds write (this only happens if the node is corrupted).
    const auto local_offset = node.alloc(
        index, static_cast<uint32_t>(cell_size));
    if (local_offset > 0) {
        ptr = node.ref->data + local_offset;
        overflow = false;
    } else if (local_offset == 0) {
        ptr = m_cell_scratch[0];
        overflow = true;
    } else {
        return corrupted_node(node.page_id());
    }
    // Write the cell header.
    std::memcpy(ptr, header, hdr_size);
    ptr += hdr_size;

    auto src = key;
    auto len = k + v;
    auto payload_left = key.size() + value.size();
    auto prev_pgno = node.page_id();
    auto prev_type = kOverflowHead;
    auto *next_ptr = ptr + len;
    PageRef *prev = nullptr;

    Status s;
    while (s.is_ok()) {
        const auto n = minval(len, static_cast<uint32_t>(src.size()));
        // Copy a chunk of the payload to a page. ptr either points to where the local payload
        // should go in node, or somewhere in prev, which holds the overflow page being written.
        std::memcpy(ptr, src.data(), n);
        src.advance(n);
        payload_left -= n;
        if (payload_left == 0) {
            break;
        }
        ptr += n;
        len -= n;
        if (src.is_empty()) {
            src = value;
        }
        CALICODB_EXPECT_FALSE(src.is_empty());
        if (len == 0) {
            PageRef *ovfl;
            s = allocate(kAllocateAny, node.page_id(), ovfl);
            if (s.is_ok()) {
                put_u32(next_ptr, ovfl->page_id.value);
                len = page_size - kLinkContentOffset;
                ptr = ovfl->data + sizeof(uint32_t);
                next_ptr = ovfl->data;
                if (prev) {
                    m_pager->release(prev, Pager::kNoCache);
                }
                fix_parent_id(ovfl->page_id, prev_pgno, prev_type, s);
                prev_type = kOverflowLink;
                prev_pgno = ovfl->page_id;
                prev = ovfl;
            }
        }
    }
    if (prev) {
        // prev holds the last page in the overflow chain.
        put_u32(prev->data, 0);
        m_pager->release(prev, Pager::kNoCache);
    }
    if (flag) {
        // Write the back pointer for the new bucket root page.
        fix_parent_id(bucket_root_id, node.page_id(), kTreeRoot, s);
    }
    return s;
}

auto Tree::erase(TreeCursor &c, bool is_bucket) -> Status
{
    Status s;
    CALICODB_EXPECT_TRUE(c.is_valid());
    if (c.is_bucket() != is_bucket) {
        // Incompatible record type. TreeCursor::start_write() will return true if the record type has changed.
        // This check is to make sure that if the cursor was saved, it is saved on the expected record type.
        s = Status::incompatible_value();
    } else {
        s = c.start_write();
    }
    if (s.is_ok()) {
        CALICODB_EXPECT_TRUE(c.has_valid_position(true));
        CALICODB_EXPECT_TRUE(c.assert_state());
        s = remove_cell(c.m_node, c.m_idx);
    }
    if (s.is_ok()) {
        s = resolve_underflow(c);
    }
    c.finish_write(s);
    return s;
}

auto Tree::relocate_page(PageRef *&free, PointerMap::Entry entry, Id last_id) -> Status
{
    CALICODB_EXPECT_NE(free->page_id, last_id);

    Status s;
    switch (entry.type) {
        case kOverflowLink:
            // Back pointer points to another overflow chain link, or the head of the chain.
            if (!entry.back_ptr.is_null()) {
                PageRef *parent;
                s = m_pager->acquire(entry.back_ptr, parent);
                if (s.is_ok()) {
                    m_pager->mark_dirty(*parent);
                    write_next_id(*parent, free->page_id);
                    m_pager->release(parent, Pager::kNoCache);
                }
            }
            break;
        case kOverflowHead: {
            // Back pointer points to the node that the overflow chain is rooted in. Search through that node's cells
            // for the target overflowing cell.
            Node parent;
            s = acquire(entry.back_ptr, parent, true);
            if (!s.is_ok()) {
                return s;
            }
            bool found = false;
            for (uint32_t i = 0, n = parent.cell_count(); i < n; ++i) {
                Cell cell;
                if (parent.read(i, cell)) {
                    s = corrupted_node(parent.page_id());
                    break;
                }
                found = cell.local_size < cell.total_size &&
                        read_overflow_id(cell) == last_id;
                if (found) {
                    write_overflow_id(cell, free->page_id);
                    break;
                }
            }
            const auto page_id = parent.page_id();
            release(move(parent));
            if (s.is_ok() && !found) {
                s = corrupted_node(page_id);
            }
            break;
        }
        case kTreeNode: {
            // Back pointer points to another node, i.e. this is not a root. Search through the
            // parent for the target child pointer and overwrite it with the new page ID.
            Node parent;
            s = acquire(entry.back_ptr, parent, true);
            if (!s.is_ok()) {
                return s;
            } else if (parent.is_leaf()) {
                release(move(parent));
                return corrupted_node(entry.back_ptr);
            }
            bool found = false;
            for (uint32_t i = 0, n = parent.cell_count(); !found && i <= n; ++i) {
                const auto child_id = parent.read_child_id(i);
                found = child_id == last_id;
                if (found) {
                    parent.write_child_id(i, free->page_id);
                }
            }
            if (!found) {
                s = corrupted_node(parent.page_id());
            }
            release(move(parent));
            [[fallthrough]];
        }
        case kTreeRoot: {
            if (!s.is_ok()) {
                return s;
            }
            // Update references.
            Node node;
            s = acquire(last_id, node, true);
            if (!s.is_ok()) {
                return s;
            }
            s = fix_links(node, free->page_id);
            release(move(node));

            if (s.is_ok() && entry.type == kTreeRoot) {
                // There is a reference to this root node in the leaf node referred to by
                // entry.back_ptr. Find that reference and update it to point to the new
                // location.
                auto found_ref = false;
                s = acquire(entry.back_ptr, node, true);
                for (uint32_t i = 0; s.is_ok() && i < node.cell_count(); ++i) {
                    Cell cell;
                    if (node.read(i, cell)) {
                        s = corrupted_node(node.page_id());
                    } else if (cell.is_bucket) {
                        const auto root_id = read_bucket_root_id(cell);
                        if (root_id == last_id) {
                            write_bucket_root_id(cell, free->page_id);
                            found_ref = true;
                            break;
                        }
                    }
                }
                if (s.is_ok() && !found_ref) {
                    s = StatusBuilder::corruption("missing bucket root reference %u in node %u",
                                                  last_id.value, node.page_id().value);
                }
                release(move(node));
            }
            break;
        }
        default:
            return corrupted_node(PointerMap::lookup(last_id, page_size));
    }

    fix_parent_id(last_id, Id::null(), kInvalidPage, s);
    fix_parent_id(free->page_id, entry.back_ptr, entry.type, s);

    if (s.is_ok()) {
        PageRef *last;
        s = m_pager->acquire(last_id, last);
        if (s.is_ok()) {
            if (entry.type == kOverflowHead || entry.type == kOverflowLink) {
                const auto next_id = read_next_id(*last);
                if (!next_id.is_null()) {
                    s = PointerMap::read_entry(*m_pager, next_id, entry);
                    fix_parent_id(next_id, free->page_id, entry.type, s);
                }
            }
            const auto new_location = free->page_id;
            m_pager->release(free, Pager::kDiscard);
            if (s.is_ok()) {
                m_pager->move_page(*last, new_location);
            }
            m_pager->release(last);
        }
    }
    return s;
}

auto Tree::vacuum() -> Status
{
    auto db_size = m_pager->page_count();
    if (db_size == 0) {
        return Status::ok();
    }

    Status s;
    auto &root = m_pager->get_root();

    // Count the number of pages in the freelist, since we don't keep this information stored
    // anywhere. This involves traversing the list of freelist trunk pages. Luckily, these pages
    // are likely to be accessed again soon, so it may not hurt have them in the pager cache.
    const auto free_len = FileHdr::get_freelist_length(root.data);
    // Determine what the last page in the file should be after this vacuum is run to completion.
    const auto end_page = vacuum_end_page(page_size, db_size, free_len);
    for (; s.is_ok() && db_size > end_page.value; --db_size) {
        const Id last_page_id(db_size);
        if (!PointerMap::is_map(last_page_id, page_size)) {
            PointerMap::Entry entry;
            s = PointerMap::read_entry(*m_pager, last_page_id, entry);
            if (!s.is_ok()) {
                break;
            }
            if (entry.type != kFreelistPage) {
                PageRef *free = nullptr;
                // Find an unused page that will exist after the vacuum. Copy the last occupied
                // page into it. Once there are no more such unoccupied pages, the vacuum is
                // finished and all occupied pages are tightly packed at the start of the file.
                while (s.is_ok()) {
                    s = allocate(kAllocateAny, Id::null(), free);
                    if (s.is_ok()) {
                        if (free->page_id <= end_page) {
                            s = relocate_page(free, entry, last_page_id);
                            m_pager->release(free);
                            break;
                        } else {
                            m_pager->release(free);
                        }
                    }
                }
            }
        }
    }
    if (s.is_ok()) {
        if (db_size != end_page.value) {
            s = Status::corruption("invalid page count");
        } else if (db_size < m_pager->page_count()) {
            m_pager->mark_dirty(root);
            FileHdr::put_freelist_head(root.data, Id::null());
            FileHdr::put_freelist_length(root.data, 0);
            m_pager->set_page_count(db_size);
        }
    }
    return s;
}

class TreeValidator
{
    TreeValidator() = delete;

    template <class PageCallback>
    static auto traverse_chain(Pager &pager, PageRef *page, const PageCallback &cb) -> Status
    {
        Status s;
        do {
            s = cb(page);
            if (!s.is_ok()) {
                break;
            }
            const auto next_id = read_next_id(*page);
            pager.release(page);
            if (next_id.is_null()) {
                break;
            }
            s = pager.acquire(next_id, page);
        } while (s.is_ok());
        return s;
    }

public:
    static auto validate(Tree &tree) -> Status
    {
        auto s = InorderTraversal::traverse(tree, [&tree](auto &node, const auto &info) {
            auto check_parent_child = [&tree](auto &node, auto index) {
                Node child;
                auto s = tree.acquire(node.read_child_id(index), child, false);
                if (s.is_ok()) {
                    Id parent_id;
                    s = tree.find_parent_id(child.page_id(), parent_id);
                    if (s.is_ok() && parent_id != node.page_id()) {
                        s = StatusBuilder::corruption("expected parent page %u but found %u",
                                                      parent_id.value, node.page_id().value);
                    }
                    tree.release(move(child));
                }
                return s;
            };
            if (info.idx == info.ncells) {
                return Status::ok();
            }

            Status s;
            if (!node.is_leaf()) {
                s = check_parent_child(node, info.idx);
                // Rightmost child.
                if (s.is_ok() && info.idx + 1 == info.ncells) {
                    s = check_parent_child(node, info.idx + 1);
                }
            }
            return s;
        });
        if (!s.is_ok()) {
            return s;
        }

        s = InorderTraversal::traverse(tree, [&tree](auto &node, const auto &info) {
            if (info.idx == info.ncells) {
                return node.check_integrity();
            }
            Cell cell;
            if (node.read(info.idx, cell)) {
                return StatusBuilder::corruption("corrupted detected in cell %u from tree node %u",
                                                 info.idx, node.page_id().value);
            }

            auto accumulated = cell.local_size;
            auto requested = cell.total_size;
            if (accumulated != requested) {
                const auto overflow_id = read_overflow_id(cell);
                PageRef *head;
                auto s = tree.m_pager->acquire(overflow_id, head);
                if (!s.is_ok()) {
                    return s;
                }
                s = traverse_chain(*tree.m_pager, head, [&](auto *) {
                    if (requested <= accumulated) {
                        return StatusBuilder::corruption(
                            "overflow chain is too long (expected %u but accumulated %u)",
                            requested, accumulated);
                    }
                    accumulated += minval(tree.page_size - kLinkContentOffset,
                                          requested - accumulated);
                    return Status::ok();
                });
                if (!s.is_ok()) {
                    return s;
                }
                if (requested != accumulated) {
                    return StatusBuilder::corruption(
                        "overflow chain is wrong length (expected %u but accumulated %u)",
                        requested, accumulated);
                }
            }
            return Status::ok();
        });
        if (!s.is_ok()) {
            return s;
        }
        return Status::ok();
    }
};

auto Tree::check_integrity() -> Status
{
    return TreeValidator::validate(*this);
}

#if CALICODB_TEST

class TreePrinter
{
    struct StructuralData {
        std::vector<String> levels;
        std::vector<uint32_t> spaces;
    };

<<<<<<< HEAD
    TreePrinter() = delete;

    static auto add_to_level(StructuralData &data, const String &message, uint32_t target) -> void
=======
    static void add_to_level(StructuralData &data, const String &message, uint32_t target)
>>>>>>> 672ad0c1
    {
        // If target is equal to levels.size(), add spaces to all levels.
        CALICODB_EXPECT_TRUE(target <= data.levels.size());
        uint32_t i = 0;

        [[maybe_unused]] int rc;
        auto s_itr = begin(data.spaces);
        auto L_itr = begin(data.levels);
        while (s_itr != end(data.spaces)) {
            CALICODB_EXPECT_NE(L_itr, end(data.levels));
            if (i++ == target) {
                // Don't leave trailing spaces. Only add them if there will be more text.
                for (size_t j = 0; j < *s_itr; ++j) {
                    rc = append_strings(*L_itr, " ");
                    CALICODB_EXPECT_EQ(rc, 0);
                }
                rc = append_strings(*L_itr, message.c_str());
                *s_itr = 0;
            } else {
                *s_itr += uint32_t(message.size());
            }
            ++L_itr;
            ++s_itr;
        }
    }

    static void ensure_level_exists(StructuralData &data, uint32_t level)
    {
        while (level >= data.levels.size()) {
            data.levels.emplace_back();
            data.spaces.emplace_back();
        }
        CALICODB_EXPECT_TRUE(data.levels.size() > level);
        CALICODB_EXPECT_TRUE(data.levels.size() == data.spaces.size());
    }

public:
    static auto print_structure(Tree &tree, String &repr_out) -> Status
    {
        StructuralData data;
        const auto print = [&data](auto &node, const auto &info) {
            StringBuilder msg;
            if (info.idx == info.ncells) {
                if (node.is_leaf()) {
                    msg.append_format("%u]", info.ncells);
                }
            } else {
                if (info.idx == 0) {
                    msg.append_format("%u:[", node.page_id().value);
                    ensure_level_exists(data, info.level);
                }
                if (!node.is_leaf()) {
                    msg.append('*');
                    if (info.idx + 1 == info.ncells) {
                        msg.append(']');
                    }
                }
            }
            String msg_out;
            if (msg.build(msg_out)) {
                return Status::no_memory();
            }
            add_to_level(data, msg_out, info.level);
            return Status::ok();
        };
        StringBuilder builder;
        auto s = InorderTraversal::traverse(tree, print);
        if (s.is_ok()) {
            for (const auto &level : data.levels) {
                builder.append_format("%s\n", level.c_str());
            }
        }
        if (s.is_ok() && builder.build(repr_out)) {
            return Status::no_memory();
        }
        return s;
    }

    static auto print_nodes(Tree &tree, String &repr_out) -> Status
    {
        const auto print = [&tree, &repr_out](auto &node, const auto &info) {
            if (info.idx == info.ncells) {
                StringBuilder msg;
                msg.append_format("%sternalNode(%u)\n", node.is_leaf() ? "Ex" : "In",
                                  node.page_id().value);
                for (uint32_t i = 0; i < info.ncells; ++i) {
                    Cell cell;
                    if (node.read(i, cell)) {
                        return tree.corrupted_node(node.page_id());
                    }
                    msg.append("  Cell(key=");
                    const auto local_key_size = minval(cell.key_size, cell.local_size);
                    const auto short_key_size = minval(32U, local_key_size);
                    msg.append('"');
                    msg.append_escaped(Slice(cell.key, short_key_size));
                    msg.append('"');
                    if (cell.key_size > short_key_size) {
                        msg.append("...");
                        msg.append_format(" (%u bytes total)", cell.key_size);
                    }
                    if (!node.is_leaf()) {
                        msg.append_format(", child_id=%u", read_child_id(cell).value);
                    } else if (cell.is_bucket) {
                        msg.append_format(", bucket_id=%u", read_bucket_root_id(cell).value);
                    } else {
                        msg.append(", value=");
                        const auto total_value_size = cell.total_size - cell.key_size;
                        const auto local_value_size = cell.local_size - local_key_size;
                        const auto short_value_size = minval(32U, total_value_size, local_value_size);
                        if (short_value_size) {
                            msg.append('"');
                            msg.append_escaped(Slice(cell.key + local_key_size, short_value_size));
                            msg.append('"');
                        }
                        if (short_value_size < total_value_size) {
                            msg.append("...");
                            msg.append_format(" (%u bytes total)", total_value_size);
                        }
                    }
                    msg.append(")\n");
                }
                String msg_out;
                if (msg.build(msg_out) ||
                    append_strings(repr_out, msg_out.c_str())) {
                    return Status::no_memory();
                }
            }
            return Status::ok();
        };
        return InorderTraversal::traverse(tree, print);
    }
};

auto Tree::print_structure(String &repr_out) -> Status
{
    return TreePrinter::print_structure(*this, repr_out);
}

auto Tree::print_nodes(String &repr_out) -> Status
{
    return TreePrinter::print_nodes(*this, repr_out);
}

#else

void Tree::TEST_validate()
{
}

auto Tree::print_structure(String &) -> Status
{
    return Status::ok();
}

auto Tree::print_nodes(String &) -> Status
{
    return Status::ok();
}

#endif // CALICODB_TEST

void Tree::activate_cursor(TreeCursor &target) const
{
    IntrusiveList::remove(target.m_list_entry);
    IntrusiveList::add_head(target.m_list_entry, m_active_list);
}

void Tree::deactivate_cursors(TreeCursor *exclude) const
{
    // Clear the active cursor list.
    auto *entry = m_active_list.next_entry;
    while (entry != &m_active_list) {
        auto *ptr = entry;
        entry = ptr->next_entry;
        CALICODB_EXPECT_NE(ptr->cursor, nullptr);
        if (ptr->cursor != exclude) {
            ptr->cursor->save_position();
            IntrusiveList::remove(*ptr);
            IntrusiveList::add_head(*ptr, m_inactive_list);
        }
    }
}

} // namespace calicodb<|MERGE_RESOLUTION|>--- conflicted
+++ resolved
@@ -252,8 +252,6 @@
         uint32_t ncells;
         uint32_t level;
     };
-
-    InorderTraversal() = delete;
 
     // Call the callback for every record and pivot in the tree, in sort order, plus once when the node
     // is no longer required for determining the rest of the traversal
@@ -2143,8 +2141,6 @@
 
 class TreeValidator
 {
-    TreeValidator() = delete;
-
     template <class PageCallback>
     static auto traverse_chain(Pager &pager, PageRef *page, const PageCallback &cb) -> Status
     {
@@ -2261,13 +2257,7 @@
         std::vector<uint32_t> spaces;
     };
 
-<<<<<<< HEAD
-    TreePrinter() = delete;
-
-    static auto add_to_level(StructuralData &data, const String &message, uint32_t target) -> void
-=======
     static void add_to_level(StructuralData &data, const String &message, uint32_t target)
->>>>>>> 672ad0c1
     {
         // If target is equal to levels.size(), add spaces to all levels.
         CALICODB_EXPECT_TRUE(target <= data.levels.size());
