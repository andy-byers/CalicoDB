#include "pager.h"
#include "frame_buffer.h"
#include "page.h"
#include "tree/header.h"
#include "utils/logging.h"
#include "utils/types.h"
#include "wal/wal.h"
#include <thread>

namespace Calico {

namespace fs = std::filesystem;

static constexpr Id MAX_ID {std::numeric_limits<Size>::max()};

#define MAYBE_ERROR(expr) \
    do { \
        if (auto calico_s = (expr); !calico_s.is_ok()) { \
            m_error->set(std::move(calico_s)); \
        } \
    } while (0)

auto Pager::open(const Parameters &param) -> tl::expected<Pager::Ptr, Status>
{
    auto framer = FrameBuffer::open(
        param.prefix,
        param.storage,
        param.page_size,
        param.frame_count);
    if (!framer.has_value()) {
        return tl::make_unexpected(framer.error());
    }

    if (auto ptr = Pager::Ptr {new (std::nothrow) Pager {param, std::move(*framer)}}) {
        return ptr;
    }
    return tl::make_unexpected(Status::system_error("could not allocate pager object: out of memory"));
}

Pager::Pager(const Parameters &param, FrameBuffer framer)
    : m_framer {std::move(framer)},
      m_commit_lsn {param.commit_lsn},
      m_in_txn {param.in_txn},
      m_status {param.status},
      m_scratch {param.scratch},
      m_wal {param.wal}
{
    CALICO_EXPECT_NE(m_status, nullptr);
    CALICO_EXPECT_NE(m_scratch, nullptr);
    CALICO_EXPECT_NE(m_wal, nullptr);
}

auto Pager::bytes_written() const -> Size
{
    return m_framer.bytes_written();
}

auto Pager::page_count() const -> Size
{
    return m_framer.page_count();
}

auto Pager::page_size() const -> Size
{
    return m_framer.page_size();
}

auto Pager::hit_ratio() const -> double
{
    return m_registry.hit_ratio();
}

auto Pager::pin_frame(Id pid) -> Status
{
    CALICO_EXPECT_FALSE(m_registry.contains(pid));

    if (!m_framer.available()) {
        if (const auto success = try_make_available()) {
            if (!*success) {
                logv(m_info_log, "out of frames");
<<<<<<< HEAD
                // This call blocks, so the WAL will be caught up when it returns. The recursive call to
                // pin_frame() should succeed.
                Calico_Try_S(m_wal->flush());
                return pin_frame(pid);
=======
                return m_wal->flush();
>>>>>>> 2ce77570
            }
        } else {
            return success.error();
        }
    }
    if (const auto index = m_framer.pin(pid)) {
        // Associate the page ID with the frame index we got from the framer.
        m_registry.put(pid, {*index});
        return Status::ok();
    } else {
        return index.error();
    }
}

auto Pager::clean_page(PageCache::Entry &entry) -> PageList::Iterator
{
    auto token = *entry.token;
    // Reset the dirty list reference.
    entry.token.reset();
    return m_dirty.remove(token);
}

auto Pager::set_recovery_lsn(Lsn lsn) -> void
{
    CALICO_EXPECT_LE(m_recovery_lsn, lsn);
    m_recovery_lsn = lsn;
}

auto Pager::sync() -> Status
{
    return m_framer.sync();
}

auto Pager::flush(Lsn target_lsn) -> Status
{
    // An LSN of NULL causes all pages to be flushed.
    if (target_lsn.is_null()) {
        target_lsn = MAX_ID;
    }

    auto largest = Id::null();
    for (auto itr = m_dirty.begin(); itr != m_dirty.end(); ) {
        const auto [page_id, record_lsn] = *itr;
        CALICO_EXPECT_TRUE(m_registry.contains(page_id));
        auto &entry = m_registry.get(page_id)->value;
        const auto frame_id = entry.index;
        const auto page_lsn = m_framer.frame_at(frame_id).lsn();

        if (largest < page_lsn) {
            largest = page_lsn;
        }

        if (page_id.as_index() >= m_framer.page_count()) {
            // Page is out of range (abort was called and the database got smaller).
            m_registry.erase(page_id);
            m_framer.unpin(frame_id);
            itr = m_dirty.remove(itr);
        } else if (page_lsn > m_wal->flushed_lsn()) {
            // WAL record referencing this page has not been flushed yet.
            logv(m_info_log, "could not flush page ",
                 page_id.value, ": updates for lsn ",
                 page_lsn.value, " are not in the wal");
            itr = next(itr);
        } else if (record_lsn <= target_lsn) {
            // Flush the page.
            auto s = m_framer.write_back(frame_id);

            // Advance to the next dirty list entry.
            itr = clean_page(entry); // TODO: We will clean the page regardless of error.
            Calico_Try_S(s);
        } else {
            itr = next(itr);
        }
    }

    // We have flushed the entire cache.
    if (target_lsn == MAX_ID) {
        target_lsn = largest;
    }

    // We don't have any pages in memory with LSNs below this value.
    if (m_recovery_lsn < target_lsn) {
        set_recovery_lsn(target_lsn);
    }
    return Status::ok();
}

auto Pager::recovery_lsn() -> Id
{
    auto lowest = MAX_ID;
    for (auto entry: m_dirty) {
        if (lowest > entry.record_lsn) {
            lowest = entry.record_lsn;
        }
    }
    // NOTE: Recovery LSN is not always up-to-date. We update it here and in flush(), making sure it is monotonically increasing.
    if (lowest != MAX_ID && m_recovery_lsn < lowest) {
        set_recovery_lsn(lowest);
    }
    return m_recovery_lsn;
}

auto Pager::try_make_available() -> tl::expected<bool, Status>
{
    Id page_id;
    auto evicted = m_registry.evict([this, &page_id](auto pid, auto entry) {
        const auto &frame = m_framer.frame_at(entry.index);
        page_id = pid;

        // The page/frame management happens under lock, so if this frame is not referenced, it is safe to evict.
        if (frame.ref_count() != 0) {
            return false;
        }

        if (!entry.token) {
            return true;
        }

        if (*m_in_txn) {
            return frame.lsn() <= m_wal->flushed_lsn();
        }
        return true;
    });

    if (!evicted.has_value()) {
        if (auto s = m_wal->flush(); !s.is_ok()) {
            *m_status = std::move(s);
        }
        return false;
    }

    auto &[frame_index, dirty_token] = *evicted;
    auto s = Status::ok();

    if (dirty_token) {
        // NOTE: We don't update the record LSN field because we are getting rid of this page.
        s = m_framer.write_back(frame_index);
        clean_page(*evicted);
    }
    m_framer.unpin(frame_index);
    if (!s.is_ok()) {
        return tl::make_unexpected(s);
    }
    return true;
}

auto Pager::watch_page(Page &page, PageCache::Entry &entry) -> void
{
    // This function needs external synchronization!
    CALICO_EXPECT_GT(m_framer.ref_sum(), 0);
    const auto lsn = read_page_lsn(page);

    // Make sure this page is in the dirty list. LSN is saved to determine when the page should be written back.
    if (!entry.token.has_value()) {
        entry.token = m_dirty.insert(page.id(), lsn);
    }

    if (*m_in_txn && lsn <= *m_commit_lsn) {
        const auto next_lsn = m_wal->current_lsn();
        m_wal->log(encode_full_image_payload(
            next_lsn, page.id(), page.view(0), *m_scratch->get()));
        write_page_lsn(page, next_lsn);
    }
}

auto Pager::allocate() -> tl::expected<Page, Status>
{
    return acquire(Id::from_index(m_framer.page_count()));
}

auto Pager::acquire(Id pid) -> tl::expected<Page, Status>
{
    const auto do_acquire = [this](auto &entry) -> tl::expected<Page, Status> {
        auto page = m_framer.ref(entry.index);

        // Write back pages that are too old. This is so that old WAL segments can be removed.
        if (entry.token) {
            const auto lsn = read_page_lsn(page);
            const auto checkpoint = (*entry.token)->record_lsn;
            const auto cutoff = *m_commit_lsn;

            if (checkpoint <= cutoff && lsn <= m_wal->flushed_lsn()) {
                auto s = m_framer.write_back(entry.index);

                if (s.is_ok()) {
                    clean_page(entry);
                } else {
                    *m_status = std::move(s);
                    return tl::make_unexpected(*m_status);
                }
            }
        }
        return page;
    };

    CALICO_EXPECT_FALSE(pid.is_null());

    if (auto itr = m_registry.get(pid); itr != m_registry.end()) {
        return do_acquire(itr->value);
    }

<<<<<<< HEAD
    if (auto s = pin_frame(pid); !s.is_ok()) {
        return tl::make_unexpected(std::move(s));
=======
    // Spin until a frame becomes available. This may depend on the WAL writing out more WAL records so that we can flush those pages and
    // reuse the frames they were in. pin_frame() checks the WAL flushed LSN, which is increased each time the WAL flushes a block.
    auto status = Status::ok();
    while ((status = m_wal->status()).is_ok()) {
        auto s = pin_frame(pid);
        if (s.is_ok()) {
            break;
        }

        if (!s.is_not_found()) {
            return tl::make_unexpected(std::move(s));
        }
    }
    if (!status.is_ok()) {
        return tl::make_unexpected(status);
>>>>>>> 2ce77570
    }

    CALICO_EXPECT_TRUE(m_registry.contains(pid));
    return do_acquire(m_registry.get(pid)->value);
}

auto Pager::upgrade(Page &page) -> void
{
    auto itr = m_registry.get(page.id());
    CALICO_EXPECT_NE(itr, m_registry.end());
    m_framer.upgrade(itr->value.index, page);
    watch_page(page, itr->value);
}

auto Pager::release(Page page) -> void
{
    if (page.is_writable() && *m_in_txn) {
        const auto next_lsn = m_wal->current_lsn();
        write_page_lsn(page, next_lsn);
        m_wal->log(encode_deltas_payload(
            next_lsn, page.id(), page.view(0),
            page.deltas(), *m_scratch->get()));
    }
    CALICO_EXPECT_GT(m_framer.ref_sum(), 0);

    // This page must already be acquired.
    auto itr = m_registry.get(page.id());
    CALICO_EXPECT_NE(itr, m_registry.end());
    auto &entry = itr->value;
    m_framer.unref(entry.index, std::move(page));
}

auto Pager::save_state(FileHeader &header) -> void
{
    header.recovery_lsn = m_recovery_lsn;
    m_framer.save_state(header);
}

auto Pager::load_state(const FileHeader &header) -> void
{
    if (m_recovery_lsn.value < header.recovery_lsn.value) {
        set_recovery_lsn(Id {header.recovery_lsn});
    }
    m_framer.load_state(header);
}

#undef MAYBE_ERROR

} // namespace Calico<|MERGE_RESOLUTION|>--- conflicted
+++ resolved
@@ -78,14 +78,11 @@
         if (const auto success = try_make_available()) {
             if (!*success) {
                 logv(m_info_log, "out of frames");
-<<<<<<< HEAD
+
                 // This call blocks, so the WAL will be caught up when it returns. The recursive call to
                 // pin_frame() should succeed.
                 Calico_Try_S(m_wal->flush());
                 return pin_frame(pid);
-=======
-                return m_wal->flush();
->>>>>>> 2ce77570
             }
         } else {
             return success.error();
@@ -287,26 +284,8 @@
         return do_acquire(itr->value);
     }
 
-<<<<<<< HEAD
     if (auto s = pin_frame(pid); !s.is_ok()) {
         return tl::make_unexpected(std::move(s));
-=======
-    // Spin until a frame becomes available. This may depend on the WAL writing out more WAL records so that we can flush those pages and
-    // reuse the frames they were in. pin_frame() checks the WAL flushed LSN, which is increased each time the WAL flushes a block.
-    auto status = Status::ok();
-    while ((status = m_wal->status()).is_ok()) {
-        auto s = pin_frame(pid);
-        if (s.is_ok()) {
-            break;
-        }
-
-        if (!s.is_not_found()) {
-            return tl::make_unexpected(std::move(s));
-        }
-    }
-    if (!status.is_ok()) {
-        return tl::make_unexpected(status);
->>>>>>> 2ce77570
     }
 
     CALICO_EXPECT_TRUE(m_registry.contains(pid));
