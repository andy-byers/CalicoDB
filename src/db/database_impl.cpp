
#include "database_impl.h"
#include "cursor_impl.h"
#include "cub/exception.h"
#include "file/file.h"
#include "file/system.h"
#include "page/file_header.h"
#include "pool/buffer_pool.h"
#include "pool/in_memory.h"
#include "tree/tree.h"
#include "utils/layout.h"
#include "utils/utils.h"
#include "wal/wal_reader.h"
#include "wal/wal_writer.h"

namespace cub {

auto Record::operator<(const Record &rhs) const -> bool
{
    return _b(key) < _b(rhs.key);
}

auto Info::cache_hit_ratio() const -> double
{
    return m_db->cache_hit_ratio();
}

auto Info::record_count() const -> Size
{
    return m_db->record_count();
}

auto Info::page_count() const -> Size
{
    return m_db->page_count();
}

auto Info::page_size() const -> Size
{
    return m_db->page_size();
}

auto Info::maximum_key_size() const -> Size
{
    return get_max_local(page_size());
}

<<<<<<< HEAD
=======
auto Info::uses_transactions() const -> bool
{
    return m_db->uses_transactions();
}

>>>>>>> 19251cdc
Database::Impl::~Impl()
{
    try {
        commit();
        system::unlink(get_wal_path(m_path));
    } catch (...) {
        // Leave recovery to the next startup.
    }
}

Database::Impl::Impl(Parameters param)
    : m_path {param.path}
{
    std::unique_ptr<WALReader> wal_reader;
    std::unique_ptr<WALWriter> wal_writer;

    if (param.use_transactions) {
        CUB_EXPECT_NOT_NULL(param.wal_reader_file);
        wal_reader = std::make_unique<WALReader>(
            std::move(param.wal_reader_file),
            param.file_header.block_size());
        CUB_EXPECT_NOT_NULL(param.wal_writer_file);
        wal_writer = std::make_unique<WALWriter>(
            std::move(param.wal_writer_file),
            param.file_header.block_size());
    }

    m_pool = std::make_unique<BufferPool>(BufferPool::Parameters {
        std::move(param.database_file),
        std::move(wal_reader),
        std::move(wal_writer),
        param.file_header.flushed_lsn(),
        param.frame_count,
        param.file_header.page_count(),
        param.file_header.page_size(),
        param.use_transactions,
    });

    m_tree = std::make_unique<Tree>(Tree::Parameters {
        m_pool.get(),
        param.file_header.free_start(),
        param.file_header.free_count(),
        param.file_header.record_count(),
        param.file_header.node_count(),
    });

    if (m_pool->page_count()) {
        // This will do nothing if the WAL is empty.
        if (param.use_transactions)
            m_pool->recover();
    } else {
        auto root = m_tree->allocate_node(PageType::EXTERNAL_NODE);
        FileHeader header {root};
        header.update_magic_code();
        header.set_page_size(param.file_header.page_size());
        header.set_block_size(param.file_header.block_size());
        root.take();
        commit();
    }
}

<<<<<<< HEAD
Database::Impl::Impl(Size page_size)
    : m_pool {std::make_unique<InMemory>(page_size)}
=======
Database::Impl::Impl(Size page_size, bool use_transactions)
    : m_pool {std::make_unique<InMemory>(page_size, use_transactions)}
>>>>>>> 19251cdc
    , m_tree {std::make_unique<Tree>(Tree::Parameters {m_pool.get(), PID::null(), 0, 0, 0})}
{
    m_tree->allocate_node(PageType::EXTERNAL_NODE);
    if (use_transactions)
        commit();
}

auto Database::Impl::recover() -> void
{
    if (m_pool->recover())
        load_header();
}

auto Database::Impl::get_info() -> Info
{
    Info info;
    info.m_db = this;
    return info;
}

auto Database::Impl::get_cursor() -> Cursor
{
    Cursor reader;
    reader.m_impl = std::make_unique<Cursor::Impl>(m_tree.get());
    return reader;
}

auto Database::Impl::read(BytesView key, Ordering ordering) -> std::optional<Record>
{
    if (auto cursor = get_cursor(); cursor.has_record()) {
        const auto found_exact = cursor.find(key);
        switch (ordering) {
            case Ordering::EQ:
                if (!found_exact)
                    return std::nullopt;
                break;
            case Ordering::GE:
                if (found_exact)
                    break;
                [[fallthrough]];
            case Ordering::GT:
                if (cursor.is_maximum() && (found_exact || cursor.key() < key))
                    return std::nullopt;
                if (found_exact && !cursor.increment())
                    return std::nullopt;
                break;
            case Ordering::LE:
                if (found_exact)
                    break;
                [[fallthrough]];
            case Ordering::LT:
                if (cursor.is_maximum() && cursor.key() < key)
                    break;
                if (!cursor.decrement())
                    return std::nullopt;
                break;
            default:
                throw std::invalid_argument {"Unknown ordering"};
        }
        return Record {_s(cursor.key()), cursor.value()};
    }
    CUB_EXPECT_EQ(m_tree->cell_count(), 0);
    return std::nullopt;
}

auto Database::Impl::read_minimum() -> std::optional<Record>
{
    if (auto cursor = get_cursor(); cursor.has_record()) {
        cursor.find_minimum();
        return Record {_s(cursor.key()), cursor.value()};
    }
    return std::nullopt;
}

auto Database::Impl::read_maximum() -> std::optional<Record>
{
    if (auto cursor = get_cursor(); cursor.has_record()) {
        cursor.find_maximum();
        return Record {_s(cursor.key()), cursor.value()};
    }
    return std::nullopt;
}

auto Database::Impl::write(BytesView key, BytesView value) -> bool
{
    return m_tree->insert(key, value);
}

auto Database::Impl::erase(BytesView key) -> bool
{
    return m_tree->remove(key);
}

auto Database::Impl::commit() -> bool
{
    if (m_pool->can_commit()) {
        save_header();
        m_pool->commit();
        return true;
    }
    return false;
}

auto Database::Impl::abort() -> bool
{
    if (!m_pool->uses_transactions())
        throw std::logic_error {"Transactions are not enabled"};

    if (m_pool->can_commit()) {
        m_pool->abort();
        load_header();
        return true;
    }
    return false;
}

auto Database::Impl::save_header() -> void
{
    auto root = m_tree->find_root(true);
    FileHeader header {root};
    m_pool->save_header(header);
    m_tree->save_header(header);
    header.update_header_crc();
}

auto Database::Impl::load_header() -> void
{
    auto root = m_tree->find_root(true);
    FileHeader header {root};
    m_pool->load_header(header);
    m_tree->load_header(header);
}

auto Database::Impl::cache_hit_ratio() const -> double
{
    return m_pool->hit_ratio();
}

auto Database::Impl::record_count() const -> Size
{
    return m_tree->cell_count();
}

auto Database::Impl::page_count() const -> Size
{
    return m_pool->page_count();
}

auto Database::Impl::page_size() const -> Size
{
    return m_pool->page_size();
}

<<<<<<< HEAD
=======
auto Database::Impl::uses_transactions() const -> Size
{
    return m_pool->uses_transactions();
}

>>>>>>> 19251cdc
auto Database::open(const std::string &path, const Options &options) -> Database
{
    if (path.empty())
        throw std::invalid_argument {"Path argument cannot be empty"};

    auto use_transactions = options.use_transactions;
    std::string backing(FileLayout::HEADER_SIZE, '\x00');
    FileHeader header {_b(backing)};

    try {
        ReadOnlyFile file {path, {}, options.permissions};
        const auto file_size = file.size();

        if (file_size < FileLayout::HEADER_SIZE)
            throw CorruptionError {"Database is too small to read the file header"};

        read_exact(file, _b(backing));

        if (!header.is_magic_code_consistent())
            throw std::invalid_argument {"Path does not point to a Cub DB database, or the file is corrupted"};

        if (!header.is_header_crc_consistent())
            throw CorruptionError {"Database has an inconsistent header CRC"};

        if (file_size < header.page_size())
            throw CorruptionError {"Database cannot be less than one page in size"};

        // If the database does not use transactions, this field will always be 0.
        use_transactions = !header.flushed_lsn().is_null();

    } catch (const std::system_error &error) {
        if (error.code() != std::errc::no_such_file_or_directory)
            throw;

        header.update_magic_code();
        header.set_page_size(options.page_size);
        header.set_block_size(options.block_size);
    }

    const auto mode = Mode::CREATE | (options.use_direct_io ? Mode::DIRECT : Mode {});
    auto database_file = std::make_unique<ReadWriteFile>(path, mode, options.permissions);
    std::unique_ptr<ReadOnlyFile> wal_reader_file;
    std::unique_ptr<LogFile> wal_writer_file;

    if (use_transactions) {
        wal_reader_file = std::make_unique<ReadOnlyFile>(get_wal_path(path), mode, options.permissions);
        wal_writer_file = std::make_unique<LogFile>(get_wal_path(path), mode, options.permissions);
    }

#if !CUB_HAS_O_DIRECT
    try {
        if (options.use_direct_io) {
            database_file->use_direct_io();
            wal_reader_file->use_direct_io();
            wal_writer_file->use_direct_io();
        }
    } catch (const std::system_error &error) {
        throw; // TODO: Rethrowing for now.
    }
#endif

    Database db;
    db.m_impl = std::make_unique<Impl>(Impl::Parameters {
        path,
        std::move(database_file),
        std::move(wal_reader_file),
        std::move(wal_writer_file),
        header,
        options.frame_count,
        options.use_transactions,
    });
    return db;
}

auto Database::temp(Size page_size, bool use_transactions) -> Database
{
    Database db;
    db.m_impl = std::make_unique<Impl>(page_size, use_transactions);
    return db;
}

auto Database::destroy(Database db) -> void
{
    if (const auto &path = db.m_impl->path(); !path.empty()) {
        system::unlink(path);
        system::unlink(get_wal_path(path));
    }
}

Database::Database() = default;

Database::~Database() = default;

Database::Database(Database&&) noexcept = default;

auto Database::operator=(Database&&) noexcept -> Database& = default;

auto Database::read(BytesView key, Ordering ordering) const -> std::optional<Record>
{
    return m_impl->read(key, ordering);
}

auto Database::read_minimum() const -> std::optional<Record>
{
    return m_impl->read_minimum();
}

auto Database::read_maximum() const -> std::optional<Record>
{
    return m_impl->read_maximum();
}

auto Database::write(BytesView key, BytesView value) -> bool
{
    return m_impl->write(key, value);
}

auto Database::write(const Record &record) -> bool
{
    const auto &[key, value] = record;
    return m_impl->write(_b(key), _b(value));
}

auto Database::erase(BytesView key) -> bool
{
    return m_impl->erase(key);
}

auto Database::commit() -> bool
{
    return m_impl->commit();
}

auto Database::abort() -> bool
{
    return m_impl->abort();
}

auto Database::get_cursor() const -> Cursor
{
    return m_impl->get_cursor();
}

auto Database::get_info() const -> Info
{
    return m_impl->get_info();
}

} // cub

auto operator<(const cub::Record &lhs, const cub::Record &rhs) -> bool
{
    return cub::_b(lhs.key) < cub::_b(rhs.key);
}

auto operator>(const cub::Record &lhs, const cub::Record &rhs) -> bool
{
    return cub::_b(lhs.key) > cub::_b(rhs.key);
}

auto operator<=(const cub::Record &lhs, const cub::Record &rhs) -> bool
{
    return cub::_b(lhs.key) <= cub::_b(rhs.key);
}

auto operator>=(const cub::Record &lhs, const cub::Record &rhs) -> bool
{
    return cub::_b(lhs.key) >= cub::_b(rhs.key);
}

auto operator==(const cub::Record &lhs, const cub::Record &rhs) -> bool
{
    return cub::_b(lhs.key) == cub::_b(rhs.key);
}

auto operator!=(const cub::Record &lhs, const cub::Record &rhs) -> bool
{
    return cub::_b(lhs.key) != cub::_b(rhs.key);
}<|MERGE_RESOLUTION|>--- conflicted
+++ resolved
@@ -45,14 +45,11 @@
     return get_max_local(page_size());
 }
 
-<<<<<<< HEAD
-=======
 auto Info::uses_transactions() const -> bool
 {
     return m_db->uses_transactions();
 }
 
->>>>>>> 19251cdc
 Database::Impl::~Impl()
 {
     try {
@@ -114,13 +111,8 @@
     }
 }
 
-<<<<<<< HEAD
-Database::Impl::Impl(Size page_size)
-    : m_pool {std::make_unique<InMemory>(page_size)}
-=======
 Database::Impl::Impl(Size page_size, bool use_transactions)
     : m_pool {std::make_unique<InMemory>(page_size, use_transactions)}
->>>>>>> 19251cdc
     , m_tree {std::make_unique<Tree>(Tree::Parameters {m_pool.get(), PID::null(), 0, 0, 0})}
 {
     m_tree->allocate_node(PageType::EXTERNAL_NODE);
@@ -274,14 +266,11 @@
     return m_pool->page_size();
 }
 
-<<<<<<< HEAD
-=======
 auto Database::Impl::uses_transactions() const -> Size
 {
     return m_pool->uses_transactions();
 }
 
->>>>>>> 19251cdc
 auto Database::open(const std::string &path, const Options &options) -> Database
 {
     if (path.empty())
