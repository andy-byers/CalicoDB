#ifndef CUB_DB_DATABASE_IMPL_H
#define CUB_DB_DATABASE_IMPL_H

#include <shared_mutex>
#include "cub/database.h"

namespace cub {

<<<<<<< HEAD
class Batch;
class Cursor;
=======
class Iterator;
>>>>>>> 95c72c41
class FileHeader;
class Iterator;
class IBufferPool;
class ILogFile;
class IReadOnlyFile;
class IReadWriteFile;
class ITree;
class Cursor;
class Batch;

class Database::Impl final {
public:
    struct Parameters {
        std::string path;
        std::unique_ptr<IReadWriteFile> database_file;
        std::unique_ptr<IReadOnlyFile> wal_reader_file;
        std::unique_ptr<ILogFile> wal_writer_file;
        const FileHeader &file_header;
        Size frame_count{};
    };

    explicit Impl(Size);
    explicit Impl(Parameters);
    ~Impl();
    auto read(BytesView, bool) -> std::optional<Record>;
    auto read_minimum() -> std::optional<Record>;
    auto read_maximum() -> std::optional<Record>;
    auto write(BytesView, BytesView) -> bool;
    auto erase(BytesView) -> bool;
    auto commit() -> void;
    auto abort() -> void;
    auto get_iterator() -> Iterator;
    auto get_cursor() -> Cursor;
    auto get_batch() -> Batch;
    auto get_info() -> Info;

    auto cache_hit_ratio() const -> double;
    auto record_count() const -> Size;
    auto page_count() const -> Size;

    auto save_header() -> void;
    auto load_header() -> void;

    auto unlocked_read(BytesView, bool) -> std::optional<Record>; // TODO: Make const
    auto unlocked_read_minimum() -> std::optional<Record>;
    auto unlocked_read_maximum() -> std::optional<Record>;
    auto unlocked_write(BytesView, BytesView) -> bool;
    auto unlocked_erase(BytesView) -> bool;
    auto unlocked_commit() -> bool;
    auto unlocked_abort() -> bool;

private:
    auto recover() -> void;

    std::string m_path;
    mutable std::shared_mutex m_mutex;
    std::unique_ptr<IBufferPool> m_pool;
    std::unique_ptr<ITree> m_tree;
};

} // cub

#endif // CUB_DB_DATABASE_IMPL_H<|MERGE_RESOLUTION|>--- conflicted
+++ resolved
@@ -6,12 +6,8 @@
 
 namespace cub {
 
-<<<<<<< HEAD
 class Batch;
 class Cursor;
-=======
-class Iterator;
->>>>>>> 95c72c41
 class FileHeader;
 class Iterator;
 class IBufferPool;
