--- conflicted
+++ resolved
@@ -153,17 +153,6 @@
 };
 
 TEST_F(DatabaseTests, DatabaseDoesNotExistAfterItIsDestroyed)
-<<<<<<< HEAD
-{
-    auto db = Database::open(TEST_PATH, {});
-    ASSERT_TRUE(system::exists(TEST_PATH));
-    Database::destroy(std::move(db));
-    ASSERT_FALSE(system::exists(TEST_PATH));
-}
-
-TEST_F(DatabaseTests, DataPersists)
-=======
->>>>>>> 19251cdc
 {
     auto db = Database::open(TEST_PATH, {});
     ASSERT_TRUE(system::exists(TEST_PATH));
