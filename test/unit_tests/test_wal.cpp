#include <array>
#include <gtest/gtest.h>
#include "calico/bytes.h"
#include "calico/options.h"
#include "calico/storage.h"
#include "fakes.h"
#include "tools.h"
#include "unit_tests.h"
#include "utils/layout.h"
#include "utils/logging.h"
#include "wal/basic_wal.h"
#include "wal/helpers.h"
#include "wal/reader.h"
#include "wal/writer.h"

namespace calico {

namespace internal {
    extern std::uint32_t random_seed;
} // namespace internal

namespace fs = std::filesystem;

template<class Base>
class TestWithWalSegments : public Base {
public:
    [[nodiscard]] static auto get_segment_name(SegmentId id) -> std::string
    {
        return Base::PREFIX + id.to_name();
    }

    [[nodiscard]] static auto get_segment_name(Size index) -> std::string
    {
        return Base::PREFIX + SegmentId::from_index(index).to_name();
    }

    template<class Id>
    [[nodiscard]] auto get_segment_size(const Id &id) const -> Size
    {
        Size size {};
        EXPECT_TRUE(expose_message(Base::store->file_size(get_segment_name(id), size)));
        return size;
    }

    template<class Id>
    [[nodiscard]] auto get_segment_data(const Id &id) const -> std::string
    {
        RandomReader *reader {};
        EXPECT_TRUE(expose_message(Base::store->open_random_reader(get_segment_name(id), &reader)));

        std::string data(get_segment_size(id), '\x00');
        auto bytes = stob(data);
        EXPECT_TRUE(expose_message(reader->read(bytes, 0)));
        EXPECT_EQ(bytes.size(), data.size());
        delete reader;
        return data;
    }
};

using TestWithWalSegmentsOnHeap = TestWithWalSegments<TestOnHeap>;
using TestWithWalSegmentsOnDisk = TestWithWalSegments<TestOnDisk>;

template<class Store>
[[nodiscard]] static auto get_file_size(const Store &store, const std::string &path) -> Size
{
    Size size {};
    EXPECT_TRUE(expose_message(store.file_size(path, size)));
    return size;
}

class WalPayloadSizeLimitTests : public testing::TestWithParam<Size> {
public:
    WalPayloadSizeLimitTests()
        : scratch(max_size, '\x00'),
          image {random.get<std::string>('\x00', '\xFF', GetParam())}
    {
        static_assert(WAL_SCRATCH_SCALE >= 1);
    }

    ~WalPayloadSizeLimitTests() override = default;

    Size max_size {GetParam() * WAL_SCRATCH_SCALE};
    Size min_size {max_size - GetParam()};
    Random random {internal::random_seed};
    std::string scratch;
    std::string image;
};

TEST_P(WalPayloadSizeLimitTests, LargestPossibleRecord)
{
    std::vector<PageDelta> deltas;

    for (Size i {}; i < GetParam(); i += 2)
        deltas.emplace_back(PageDelta {i, 1});

    auto size = encode_deltas_payload(SequenceId {1}, PageId {2}, stob(image), deltas, stob(scratch));
    ASSERT_GE(size, min_size) << "Excessive scratch memory allocated";
    ASSERT_LE(size, max_size) << "Scratch memory cannot fit maximally sized WAL record payload";
}

INSTANTIATE_TEST_SUITE_P(
    LargestPossibleRecord,
    WalPayloadSizeLimitTests,
    ::testing::Values(
        0x100,
        0x100 << 1,
        0x100 << 2,
        0x100 << 3,
        0x100 << 4,
        0x100 << 5,
        0x100 << 6,
        0x100 << 7));

class WalRecordMergeTests : public testing::Test {
public:
    auto setup(const std::array<WalRecordHeader::Type, 3> &types) -> void
    {
        lhs.type = types[0];
        rhs.type = types[1];
        lhs.size = 1;
        rhs.size = 2;
    }

    auto check(const WalRecordHeader &header, WalRecordHeader::Type type) -> bool
    {
        return header.type == type && header.size == 3;
    }

    std::vector<std::array<WalRecordHeader::Type, 3>> valid_left_merges {
        std::array<WalRecordHeader::Type, 3> {WalRecordHeader::Type {}, WalRecordHeader::Type::FIRST, WalRecordHeader::Type::FIRST},
        std::array<WalRecordHeader::Type, 3> {WalRecordHeader::Type {}, WalRecordHeader::Type::FULL, WalRecordHeader::Type::FULL},
        std::array<WalRecordHeader::Type, 3> {WalRecordHeader::Type::FIRST, WalRecordHeader::Type::MIDDLE, WalRecordHeader::Type::FIRST},
        std::array<WalRecordHeader::Type, 3> {WalRecordHeader::Type::FIRST, WalRecordHeader::Type::LAST, WalRecordHeader::Type::FULL},
    };
    std::vector<std::array<WalRecordHeader::Type, 3>> valid_right_merges {
        std::array<WalRecordHeader::Type, 3> {WalRecordHeader::Type::LAST, WalRecordHeader::Type {}, WalRecordHeader::Type::LAST},
        std::array<WalRecordHeader::Type, 3> {WalRecordHeader::Type::FULL, WalRecordHeader::Type {}, WalRecordHeader::Type::FULL},
        std::array<WalRecordHeader::Type, 3> {WalRecordHeader::Type::MIDDLE, WalRecordHeader::Type::LAST, WalRecordHeader::Type::LAST},
        std::array<WalRecordHeader::Type, 3> {WalRecordHeader::Type::FIRST, WalRecordHeader::Type::LAST, WalRecordHeader::Type::FULL},
    };
    WalRecordHeader lhs {};
    WalRecordHeader rhs {};
};

TEST_F(WalRecordMergeTests, MergeEmptyRecordsDeathTest)
{
    ASSERT_DEATH(const auto ignore = merge_records_left(lhs, rhs), EXPECTATION_MATCHER);
    ASSERT_DEATH(const auto ignore = merge_records_right(lhs, rhs), EXPECTATION_MATCHER);
}

TEST_F(WalRecordMergeTests, ValidLeftMerges)
{
    ASSERT_TRUE(std::all_of(cbegin(valid_left_merges), cend(valid_left_merges), [this](const auto &triplet) {
        setup(triplet);
        const auto s = merge_records_left(lhs, rhs);
        return s.is_ok() && check(lhs, triplet[2]);
    }));
}

TEST_F(WalRecordMergeTests, ValidRightMerges)
{
    ASSERT_TRUE(std::all_of(cbegin(valid_right_merges), cend(valid_right_merges), [this](const auto &triplet) {
        setup(triplet);
        const auto s = merge_records_right(lhs, rhs);
        return s.is_ok() && check(rhs, triplet[2]);
    }));
}

TEST_F(WalRecordMergeTests, MergeInvalidTypesDeathTest)
{
    setup({WalRecordHeader::Type::FIRST, WalRecordHeader::Type::FIRST});
    ASSERT_DEATH(const auto ignore = merge_records_left(lhs, rhs), EXPECTATION_MATCHER);
    ASSERT_DEATH(const auto ignore = merge_records_right(lhs, rhs), EXPECTATION_MATCHER);

    setup({WalRecordHeader::Type {}, WalRecordHeader::Type::MIDDLE});
    ASSERT_DEATH(const auto ignore = merge_records_left(lhs, rhs), EXPECTATION_MATCHER);
    ASSERT_DEATH(const auto ignore = merge_records_right(lhs, rhs), EXPECTATION_MATCHER);

    setup({WalRecordHeader::Type::MIDDLE, WalRecordHeader::Type::FIRST});
    ASSERT_DEATH(const auto ignore = merge_records_left(lhs, rhs), EXPECTATION_MATCHER);

    setup({WalRecordHeader::Type::FIRST, WalRecordHeader::Type::MIDDLE});
    ASSERT_DEATH(const auto ignore = merge_records_right(lhs, rhs), EXPECTATION_MATCHER);
}

class WalPayloadTests : public testing::Test {
public:
    static constexpr Size PAGE_SIZE {0x80};

    WalPayloadTests()
        : image {random.get<std::string>('\x00', '\xFF', PAGE_SIZE)},
          scratch(PAGE_SIZE * WAL_SCRATCH_SCALE, '\x00')
    {}

    Random random {internal::random_seed};
    std::string image;
    std::string scratch;
};

TEST_F(WalPayloadTests, EncodeAndDecodeFullImage)
{
    const auto size = encode_full_image_payload(SequenceId {1}, PageId::root(), stob(image), stob(scratch));
    const auto descriptor = decode_full_image_payload(stob(scratch).truncate(size));
    ASSERT_EQ(descriptor.pid, 1);
    ASSERT_EQ(descriptor.image.to_string(), image);
}

TEST_F(WalPayloadTests, EncodeAndDecodeDeltas)
{
    WalRecordGenerator generator;
    auto deltas = generator.setup_deltas(stob(image));
    const auto size = encode_deltas_payload(SequenceId {42}, PageId::root(), stob(image), deltas, stob(scratch));
    const auto descriptor = decode_deltas_payload(stob(scratch).truncate(size));
    ASSERT_EQ(descriptor.lsn, 42);
    ASSERT_EQ(descriptor.pid, 1);
    ASSERT_EQ(descriptor.deltas.size(), deltas.size());
    ASSERT_TRUE(std::all_of(cbegin(descriptor.deltas), cend(descriptor.deltas), [this](const DeltaContent &delta) {
        return delta.data == stob(image).range(delta.offset, delta.data.size());
    }));
}

[[nodiscard]] auto get_ids(const WalCollection &c)
{
    std::vector<SegmentId> ids;
    std::transform(cbegin(c.segments()), cend(c.segments()), back_inserter(ids), [](const auto &id) {
        return id;
    });
    return ids;
}

class WalCollectionTests : public testing::Test {
public:
    auto add_segments(Size n)
    {
        for (Size i {}; i < n; ++i) {
            auto id = SegmentId::from_index(i);
            collection.add_segment(id);
        }
        ASSERT_EQ(collection.last(), SegmentId::from_index(n - 1));
    }

    WalCollection collection;
};

TEST_F(WalCollectionTests, NewCollectionState)
{
    ASSERT_TRUE(collection.last().is_null());
}

TEST_F(WalCollectionTests, AddSegment)
{
    collection.add_segment(SegmentId {1});
    ASSERT_EQ(collection.last().value, 1);
}

TEST_F(WalCollectionTests, RecordsMostRecentSegmentId)
{
    add_segments(20);
    ASSERT_EQ(collection.last(), SegmentId::from_index(19));
}

template<class Itr>
[[nodiscard]] auto contains_n_consecutive_segments(const Itr &begin, const Itr &end, SegmentId id, Size n)
{
    return std::distance(begin, end) == std::ptrdiff_t(n) && std::all_of(begin, end, [&id](auto current) {
               return current.value == id.value++;
           });
}

TEST_F(WalCollectionTests, RecordsSegmentInfoCorrectly)
{
    add_segments(20);

    const auto ids = get_ids(collection);
    ASSERT_EQ(ids.size(), 20);

    const auto result = get_ids(collection);
    ASSERT_TRUE(contains_n_consecutive_segments(cbegin(result), cend(result), SegmentId {1}, 20));
}

TEST_F(WalCollectionTests, RemovesAllSegmentsFromLeft)
{
    add_segments(20);
    // SegmentId::from_index(20) is one past the end.
    collection.remove_before(SegmentId::from_index(20));

    const auto ids = get_ids(collection);
    ASSERT_TRUE(ids.empty());
}

TEST_F(WalCollectionTests, RemovesAllSegmentsFromRight)
{
    add_segments(20);
    // SegmentId::null() is one before the beginning.
    collection.remove_after(SegmentId::null());

    const auto ids = get_ids(collection);
    ASSERT_TRUE(ids.empty());
}

TEST_F(WalCollectionTests, RemovesSomeSegmentsFromLeft)
{
    add_segments(20);
    collection.remove_before(SegmentId::from_index(10));

    const auto ids = get_ids(collection);
    ASSERT_TRUE(contains_n_consecutive_segments(cbegin(ids), cend(ids), SegmentId::from_index(10), 10));
}

TEST_F(WalCollectionTests, RemovesSomeSegmentsFromRight)
{
    add_segments(20);
    collection.remove_after(SegmentId::from_index(9));

    const auto ids = get_ids(collection);
    ASSERT_TRUE(contains_n_consecutive_segments(cbegin(ids), cend(ids), SegmentId::from_index(0), 10));
}

class LogReaderWriterTests : public TestWithWalSegmentsOnHeap {
public:
    static constexpr Size PAGE_SIZE {0x100};

    LogReaderWriterTests()
        : reader_payload(wal_scratch_size(PAGE_SIZE), '\x00'),
          reader_tail(wal_block_size(PAGE_SIZE), '\x00'),
          writer_tail(wal_block_size(PAGE_SIZE), '\x00')
    {}

    auto get_reader(SegmentId id) -> LogReader
    {
        const auto path = get_segment_name(id);
        EXPECT_TRUE(expose_message(store->open_random_reader(path, &reader_file)));
        return LogReader {*reader_file};
    }

    auto get_writer(SegmentId id) -> LogWriter
    {
        const auto path = get_segment_name(id);
        EXPECT_TRUE(expose_message(store->open_append_writer(path, &writer_file)));
        return LogWriter {*writer_file, stob(writer_tail), flushed_lsn};
    }

    auto write_string(LogWriter &writer, const std::string &payload) -> void
    {
        ASSERT_TRUE(expose_message(writer.write(++last_lsn, BytesView {payload})));
    }

    auto read_string(LogReader &reader) -> std::string
    {
        Bytes out {reader_payload};
        EXPECT_TRUE(expose_message(reader.read(out, Bytes {reader_tail})));
        return out.to_string();
    }

    auto run_basic_test(const std::vector<std::string> &payloads) -> void
    {
        auto writer = get_writer(SegmentId {1});
        auto reader = get_reader(SegmentId {1});
        for (const auto &payload: payloads) {
            ASSERT_LE(payload.size(), wal_scratch_size(PAGE_SIZE));
            write_string(writer, payload);
        }
        ASSERT_TRUE(expose_message(writer.flush()));

        for (const auto &payload: payloads) {
            ASSERT_EQ(read_string(reader), payload);
        }
    }

    [[nodiscard]] auto get_small_payload() -> std::string
    {
        return random.get<std::string>('a', 'z', wal_scratch_size(PAGE_SIZE) / random.get(10UL, 20UL));
    }

    [[nodiscard]] auto get_large_payload() -> std::string
    {
        return random.get<std::string>('a', 'z', 2 * wal_scratch_size(PAGE_SIZE) / random.get(2UL, 4UL));
    }

    std::atomic<SequenceId> flushed_lsn {};
    std::string reader_payload;
    std::string reader_tail;
    std::string writer_tail;
    RandomReader *reader_file {};
    AppendWriter *writer_file {};
    SequenceId last_lsn;
    Random random {internal::random_seed};
};

TEST_F(LogReaderWriterTests, DoesNotFlushEmptyBlock)
{
    auto writer = get_writer(SegmentId {1});
    ASSERT_TRUE(writer.flush().is_logic_error());

    Size file_size {};
    ASSERT_TRUE(expose_message(store->file_size("test/wal-000001", file_size)));
    ASSERT_EQ(file_size, 0);
}

TEST_F(LogReaderWriterTests, WritesMultipleBlocks)
{
    auto writer = get_writer(SegmentId {1});
    write_string(writer, get_large_payload());
    ASSERT_TRUE(expose_message(writer.flush()));

    Size file_size {};
    ASSERT_TRUE(expose_message(store->file_size("test/wal-000001", file_size)));
    ASSERT_EQ(file_size % writer_tail.size(), 0);
    ASSERT_GT(file_size / writer_tail.size(), 0);
}

TEST_F(LogReaderWriterTests, SingleSmallPayload)
{
    run_basic_test({get_small_payload()});
}

TEST_F(LogReaderWriterTests, MultipleSmallPayloads)
{
    run_basic_test({
        get_small_payload(),
        get_small_payload(),
        get_small_payload(),
        get_small_payload(),
        get_small_payload(),
    });
}

TEST_F(LogReaderWriterTests, SingleLargePayload)
{
    run_basic_test({get_large_payload()});
}

TEST_F(LogReaderWriterTests, MultipleLargePayloads)
{
    run_basic_test({
        get_large_payload(),
        get_large_payload(),
        get_large_payload(),
        get_large_payload(),
        get_large_payload(),
    });
}

TEST_F(LogReaderWriterTests, MultipleMixedPayloads)
{
    run_basic_test({
        get_small_payload(),
        get_large_payload(),
        get_small_payload(),
        get_large_payload(),
        get_small_payload(),
    });
}

TEST_F(LogReaderWriterTests, SanityCheck)
{
    std::vector<std::string> payloads(1'000);
    std::generate(begin(payloads), end(payloads), [this] {
        return random.get(4) ? get_small_payload() : get_large_payload();
    });
    run_basic_test(payloads);
}

TEST_F(LogReaderWriterTests, HandlesEarlyFlushes)
{
    std::vector<std::string> payloads(1'000);
    std::generate(begin(payloads), end(payloads), [this] {
        return random.get(4) ? get_small_payload() : get_large_payload();
    });

    auto writer = get_writer(SegmentId {1});
    auto reader = get_reader(SegmentId {1});
    for (const auto &payload: payloads) {
        ASSERT_LE(payload.size(), wal_scratch_size(PAGE_SIZE));
        write_string(writer, payload);
        if (random.get(10) == 0) {
            auto s = writer.flush();
            ASSERT_TRUE(s.is_ok() or s.is_logic_error());
        }
    }
    ASSERT_TRUE(expose_message(writer.flush()));

    for (const auto &payload: payloads) {
        ASSERT_EQ(read_string(reader), payload);
    }
}

class WalWriterTests : public TestWithWalSegmentsOnHeap {
public:
    static constexpr Size PAGE_SIZE {0x100};
    static constexpr Size WAL_LIMIT {8};

    WalWriterTests()
        : scratch {wal_scratch_size(PAGE_SIZE)},
          tail(wal_block_size(PAGE_SIZE), '\x00')
    {
        writer.emplace(
            *store,
            collection,
            scratch,
            Bytes {tail},
            flushed_lsn,
            PREFIX,
            WAL_LIMIT);
    }

    ~WalWriterTests() override = default;

    WalCollection collection;
    LogScratchManager scratch;
    std::atomic<SequenceId> flushed_lsn {};
    std::optional<WalWriter> writer;
    std::string tail;
    Random random {internal::random_seed};
};

TEST_F(WalWriterTests, OpenAndDestroy)
{
    ASSERT_TRUE(expose_message(writer->open()));
    ASSERT_TRUE(expose_message(writer->status()));
    ASSERT_TRUE(expose_message(std::move(*writer).destroy()));
}

TEST_F(WalWriterTests, DoesNotLeaveEmptySegmentsAfterNormalClose)
{
    ASSERT_TRUE(expose_message(writer->open()));

    // After the writer closes a segment file, it will either add it to the set of segment files, or it
    // will delete it. Empty segments get deleted, while nonempty segments get added.
    writer->advance();
    writer->advance();
    writer->advance();

    // Blocks until the last segment is deleted.
    ASSERT_TRUE(expose_message(std::move(*writer).destroy()));
    ASSERT_TRUE(collection.segments().empty());

    std::vector<std::string> children;
    ASSERT_TRUE(expose_message(store->get_children(ROOT, children)));
    ASSERT_TRUE(children.empty());
}

template<class Test>
static auto test_write_until_failure(Test &test) -> void
{
    auto s = test.writer->open();
    if (!s.is_ok()) {
        assert_error_42(s);
        return;
    }

    while (test.writer->status().is_ok()) {
        auto payload = test.scratch.get();
        const auto size = test.random.get(1UL, payload->size());
        payload->truncate(size);
        test.writer->write(SequenceId {1}, payload);
    }

    // Blocks until the last segment is deleted.
    assert_error_42(std::move(*test.writer).destroy());
}

template<class Test>
static auto count_segments(Test &test) -> Size
{
    const auto expected = test.collection.segments().size();

    std::vector<std::string> children;
    EXPECT_TRUE(expose_message(test.store->get_children(Test::ROOT, children)));
    EXPECT_EQ(children.size(), expected);
    return expected;
}

TEST_F(WalWriterTests, DoesNotLeaveEmptySegmentsAfterOpenFailure)
{
    interceptors::set_open(FailAfter<0> {"test/wal-"});
    test_write_until_failure(*this);
    ASSERT_EQ(count_segments(*this), 0);
}

TEST_F(WalWriterTests, DoesNotLeaveEmptySegmentsAfterWriteFailure)
{
    interceptors::set_write(FailAfter<0> {"test/wal-"});
    test_write_until_failure(*this);
    ASSERT_EQ(count_segments(*this), 0);
}

TEST_F(WalWriterTests, LeavesSingleNonEmptySegmentAfterOpenFailure)
{
    interceptors::set_open(FailAfter<1> {"test/wal-"});
    test_write_until_failure(*this);
    ASSERT_EQ(count_segments(*this), 1);
}

TEST_F(WalWriterTests, LeavesSingleNonEmptySegmentAfterWriteFailure)
{
    interceptors::set_write(FailAfter<WAL_LIMIT / 2> {"test/wal-"});
    test_write_until_failure(*this);
    ASSERT_EQ(count_segments(*this), 1);
}

TEST_F(WalWriterTests, LeavesMultipleNonEmptySegmentsAfterOpenFailure)
{
    interceptors::set_open(FailAfter<10> {"test/wal-"});
    test_write_until_failure(*this);
    ASSERT_EQ(count_segments(*this), 10);
}

TEST_F(WalWriterTests, LeavesMultipleNonEmptySegmentsAfterWriteFailure)
{
    interceptors::set_write(FailAfter<WAL_LIMIT * 10> {"test/wal-"});
    test_write_until_failure(*this);
    ASSERT_GT(count_segments(*this), 2);
}

class WalReaderWriterTests : public TestWithWalSegmentsOnHeap {
public:
    static constexpr Size PAGE_COUNT {32};
    static constexpr Size PAGE_SIZE {0x100};
    static constexpr Size WAL_LIMIT {8};

    WalReaderWriterTests()
        : images(PAGE_COUNT),
          scratch {wal_scratch_size(PAGE_SIZE)},
          reader_data(wal_scratch_size(PAGE_SIZE), '\x00'),
          reader_tail(wal_block_size(PAGE_SIZE), '\x00'),
          writer_tail(wal_block_size(PAGE_SIZE), '\x00')
    {
        std::generate(begin(images), end(images), [this] {
            return random.get<std::string>('a', 'z', PAGE_SIZE);
        });
        committed = images;
        has_full_image.resize(images.size());
    }

    ~WalReaderWriterTests() override = default;

    [[nodiscard]]
    auto get_reader() -> WalReader
    {
        return WalReader {
            *store,
            collection,
            PREFIX,
            Bytes {reader_tail},
            Bytes {reader_data}};
    }

    [[nodiscard]]
    auto get_writer() -> WalWriter
    {
        return WalWriter {
            *store,
            collection,
            scratch,
            Bytes {writer_tail},
            flushed_lsn,
            PREFIX,
            WAL_LIMIT};
    }

    [[nodiscard]]
    auto get_image(SequenceId lsn, PageId id) -> NamedScratch
    {
        EXPECT_LT(id.as_index(), PAGE_COUNT);
        auto payload = scratch.get();
        const auto size = encode_full_image_payload(lsn, id, Bytes {images[id.as_index()]}, *payload);
        payload->truncate(size);
        return payload;
    }

    [[nodiscard]]
    auto get_deltas(SequenceId lsn, PageId id) -> NamedScratch
    {
        EXPECT_LT(id.as_index(), PAGE_COUNT);
        auto deltas = generator.setup_deltas(Bytes {images[id.as_index()]});
        auto payload = scratch.get();
        const auto size = encode_deltas_payload(lsn, id, images[id.as_index()], deltas, *payload);
        payload->truncate(size);
        return payload;
    }

    [[nodiscard]]
    auto get_commit(SequenceId lsn) -> NamedScratch
    {
        auto payload = scratch.get();
        const auto size = encode_commit_payload(lsn, *payload);
        payload->truncate(size);
        return payload;
    }

    [[nodiscard]]
    auto emit_segments(Size num_writes, Size commit_interval = 0)
    {
        auto writer = get_writer();
        auto s = writer.open();
        if (!s.is_ok()) return s;

        SequenceId lsn;
        for (Size i {}; i < num_writes && writer.status().is_ok(); ++i) {
            const auto n = random.get(PAGE_COUNT - 1UL);
            const auto id = PageId::from_index(n);
            if (has_full_image[n]) {
                ++lsn;
                writer.write(lsn, get_deltas(lsn, id));
                if(i>3000)fmt::print(stderr,"OUT dl LSN: {}\n", lsn.value);
            } else {
                ++lsn;
                writer.write(lsn, get_image(lsn, id));
                if(i>3000)fmt::print(stderr,"OUT im LSN: {}\n", lsn.value);
                has_full_image[n] = true;
            }
            // Simulate a commit. We've been modifying the images when generating delta records, so we'll just save our
            // state at this point.
            if (commit_interval && !lsn.is_null() && lsn.as_index() % commit_interval == 0) {
                committed = images;
                commit_lsn = ++lsn;
                std::fill(begin(has_full_image), end(has_full_image), false);
                writer.write(lsn, get_commit(lsn));
                writer.advance();
                if(i>3000)fmt::print(stderr,"OUT cm SID: {}, LSN: {}\n", collection.last().value, lsn.value);

            }
        }
        return std::move(writer).destroy();
    }

    auto assert_images_match(const std::vector<std::string> &lhs, const std::vector<std::string> &rhs) const -> void
    {
        auto itr = cbegin(lhs);
        for (const auto &image: rhs) {
            CALICO_EXPECT_NE(itr, cend(lhs));
            ASSERT_EQ(image, *itr++);
        }
    }

    [[nodiscard]]
    auto contains_sequence(WalReader &reader, SequenceId last_lsn) -> Status
    {
        auto s = Status::ok();
        SequenceId lsn;
        // Roll forward to the end of the WAL.
        while (s.is_ok()) {
            s = reader.roll([&](const PayloadDescriptor &info) {
                SequenceId next_lsn;
                if (std::holds_alternative<DeltasDescriptor>(info)) {
                    const auto deltas = std::get<DeltasDescriptor>(info);
                    next_lsn = deltas.lsn;
                } else if (std::holds_alternative<FullImageDescriptor>(info)) {
                    const auto image = std::get<FullImageDescriptor>(info);
                    next_lsn = image.lsn;
                } else if (std::holds_alternative<CommitDescriptor>(info)) {
                    const auto image = std::get<CommitDescriptor>(info);
                    next_lsn = image.lsn;
                }
                EXPECT_EQ(++lsn, next_lsn);
                return Status::ok();
            });
            if (!s.is_ok()) break;
            s = reader.seek_next();
            if (s.is_not_found()) {
                EXPECT_EQ(lsn, last_lsn);
                return Status::ok();
            } else if (!s.is_ok()) {
                break;
            }
        }
        return s;
    }

    [[nodiscard]]
    auto roll_segments_forward(WalReader &reader, std::vector<std::string> &snapshots) -> Status
    {
        auto s = Status::ok();
        SequenceId last_commit_lsn;
        // Roll forward to the end of the WAL.
        while (s.is_ok()) {
            s = reader.roll([&](const PayloadDescriptor &info) {
                if (std::holds_alternative<DeltasDescriptor>(info)) {
                    const auto deltas = std::get<DeltasDescriptor>(info);
                    for (const auto &delta: deltas.deltas)
                        mem_copy(Bytes {snapshots[deltas.pid.as_index()]}.range(delta.offset), delta.data);
                } else if (std::holds_alternative<FullImageDescriptor>(info)) {
                    const auto image = std::get<FullImageDescriptor>(info);
                    // We shouldn't have encountered this page yet.
                    EXPECT_EQ(image.image.to_string(), snapshots[image.pid.as_index()]);
                } else if (std::holds_alternative<CommitDescriptor>(info)) {
                    const auto commit = std::get<CommitDescriptor>(info);
                    last_commit_lsn = commit.lsn;
                }
                return Status::ok();
            });
            if (!s.is_ok()) break;
            s = reader.seek_next();
            if (s.is_not_found()) {
                EXPECT_EQ(last_commit_lsn, commit_lsn);
                return Status::ok();
            } else if (!s.is_ok()) {
                break;
            }
        }
        return s;
    }

    [[nodiscard]]
    auto roll_segments_backward(WalReader &reader, std::vector<std::string> &snapshots) -> Status
    {
        auto s = Status::ok();
        // Roll back to the most-recent commit.
        for (Size i {}; s.is_ok(); ++i) {

            SequenceId first_lsn;
            s = reader.read_first_lsn(first_lsn);
            if (!s.is_ok()) return s;

            if (first_lsn < commit_lsn)
                break;

            s = reader.roll([&](const PayloadDescriptor &info) {
                if (std::holds_alternative<CommitDescriptor>(info)) {
                    CALICO_EXPECT_TRUE(false);
                    return Status::not_found("should not have hit a commit record");
                } else if (std::holds_alternative<FullImageDescriptor>(info)) {
                    const auto image = std::get<FullImageDescriptor>(info);
                    mem_copy(snapshots[image.pid.as_index()], image.image);
                    fmt::print(stderr,"im SID:{}, LSN: {}\n", reader.segment_id().value, image.lsn.value);
                } else if (std::holds_alternative<DeltasDescriptor>(info)) {
                    const auto deltas = std::get<DeltasDescriptor>(info);
                    fmt::print(stderr,"dl SID:{}, LSN: {}\n", reader.segment_id().value, deltas.lsn.value);
                }
                return Status::ok();
            });
            if (!s.is_ok()) {
                if (!s.is_corruption() || i)
                    break;
            }
            s = reader.seek_previous();
            if (s.is_not_found()) {
                return Status::ok();
            } else if (!s.is_ok()) {
                break;
            }
        }
        return s;
    }

    SequenceId commit_lsn;
    std::vector<std::string> committed;
    std::vector<std::string> images;
    std::vector<int> has_full_image;
    WalRecordGenerator generator;
    WalCollection collection;
    LogScratchManager scratch;
    std::atomic<SequenceId> flushed_lsn {};
    std::string reader_data;
    std::string reader_tail;
    std::string writer_tail;
    Random random {internal::random_seed};
};

static auto does_not_lose_records_test(WalReaderWriterTests &test, Size num_writes)
{
    ASSERT_TRUE(expose_message(test.emit_segments(num_writes)));

    auto reader = test.get_reader();
    ASSERT_TRUE(expose_message(reader.open()));
    ASSERT_TRUE(expose_message(test.contains_sequence(reader, SequenceId {num_writes})));
}

TEST_F(WalReaderWriterTests, DoesNotLoseRecordWithinSegment)
{
    does_not_lose_records_test(*this, 3);
}

TEST_F(WalReaderWriterTests, DoesNotLoseRecordsAcrossSegments)
{
    does_not_lose_records_test(*this, 5'000);
}

static auto roll_forward_test(WalReaderWriterTests &test, Size num_writes, Size commit_interval = 0)
{
    auto snapshots = test.images;
    ASSERT_TRUE(expose_message(test.emit_segments(num_writes, commit_interval)));

    auto reader = test.get_reader();
    ASSERT_TRUE(expose_message(reader.open()));
    ASSERT_TRUE(expose_message(test.roll_segments_forward(reader, snapshots)));
    test.assert_images_match(snapshots, test.images);
}

TEST_F(WalReaderWriterTests, RollForwardWithinSegment)
{
    roll_forward_test(*this, 3);
}

TEST_F(WalReaderWriterTests, RollForwardAcrossSegments)
{
    roll_forward_test(*this, 5'000);
}

TEST_F(WalReaderWriterTests, RollForwardWithinSegmentWithCommit)
{
    // Commit after the last write.
    roll_forward_test(*this, 3, 2);
    assert_images_match(images, committed);
}

TEST_F(WalReaderWriterTests, RollForwardAcrossSegmentsWithCommits)
{
    roll_forward_test(*this, 5'000, 100);
}

static auto roll_forward_and_backward_test(WalReaderWriterTests &test, Size num_writes, Size commit_interval = 0)
{
    auto snapshots = test.images;
    ASSERT_TRUE(expose_message(test.emit_segments(num_writes, commit_interval)));

    auto reader = test.get_reader();
    ASSERT_TRUE(expose_message(reader.open()));
    ASSERT_TRUE(expose_message(test.roll_segments_forward(reader, snapshots)));
    test.assert_images_match(snapshots, test.images);
    ASSERT_TRUE(expose_message(test.roll_segments_backward(reader, snapshots)));
    test.assert_images_match(snapshots, test.committed);
}

TEST_F(WalReaderWriterTests, RollsForwardAndBackwardWithinSegment)
{
    roll_forward_and_backward_test(*this, 3);
}

TEST_F(WalReaderWriterTests, RollsForwardAndBackwardAcrossSegments)
{
    roll_forward_and_backward_test(*this, 5'000);
}

TEST_F(WalReaderWriterTests, RollsForwardAndBackwardWithinSegmentWithCommit)
{
    // Commit after the last write.
    roll_forward_and_backward_test(*this, 3, 2);

<<<<<<< HEAD
    auto reader = get_reader();
    ASSERT_TRUE(expose_message(reader.open()));
    ASSERT_TRUE(expose_message(roll_segments_forward(reader, snapshots)));
    assert_images_match(snapshots, images);
    ASSERT_TRUE(expose_message(roll_segments_backward(reader, snapshots)));
    assert_images_match(snapshots, committed);
=======
    // We shouldn't have rolled any segments back.
    assert_images_match(images, committed);
>>>>>>> 0a624468
}

TEST_F(WalReaderWriterTests, RollsForwardAndBackwardBetweenSegmentsWithCommits)
{
    roll_forward_and_backward_test(*this, 5'000, 100);
}

static auto roll_after_writer_error_test(WalReaderWriterTests &test, Size num_writes, Size commit_interval = 0)
{
    auto snapshots = test.images;
    assert_error_42(test.emit_segments(num_writes, commit_interval));

    auto reader = test.get_reader();
    auto s = reader.open();
    if (s.is_ok()) {
        s = test.roll_segments_forward(reader, snapshots);

        // The writer may have failed in the middle of writing a record (FIRST is written but LAST is in the tail buffer)
        // still. In this case, we'll get a corruption error during the forward pass.
        ASSERT_TRUE(s.is_corruption() or s.is_ok());

        // We should be able to roll back any changes we have made to the snapshots.
        ASSERT_TRUE(expose_message(test.roll_segments_backward(reader, snapshots)));
    } else {
        // If the writer failed to open the first segment, we'll also fail. The reader only opens existing files.
        ASSERT_TRUE(s.is_not_found());
    }
    test.assert_images_match(snapshots, test.committed);
}

TEST_F(WalReaderWriterTests, RollWalAfterImmediateWriterWriteError)
{
    interceptors::set_write(FailOnce<0> {"test/wal-"});
    roll_after_writer_error_test(*this, 5'000);
}

TEST_F(WalReaderWriterTests, RollWalAfterDelayedWriterWriteError)
{
    interceptors::set_write(FailOnce<50> {"test/wal-"});
    roll_after_writer_error_test(*this, 5'000);
}

TEST_F(WalReaderWriterTests, RollWalAfterImmediateWriterOpenError)
{
    interceptors::set_open(FailOnce<0> {"test/wal-"});
    roll_after_writer_error_test(*this, 5'000);
}

TEST_F(WalReaderWriterTests, RollWalAfterDelayedWriterOpenError)
{
    interceptors::set_open(FailOnce<10> {"test/wal-"});
    roll_after_writer_error_test(*this, 5'000);
}

TEST_F(WalReaderWriterTests, RollWalAfterDelayedWriterWriteErrorWithCommits)
{
    interceptors::set_write(FailOnce<50> {"test/wal-"});
    roll_after_writer_error_test(*this, 5'000, 100);
}

TEST_F(WalReaderWriterTests, RollWalAfterDelayedWriterOpenErrorWithCommits)
{
    interceptors::set_open(FailOnce<10> {"test/wal-"});
    roll_after_writer_error_test(*this, 5'000, 100);
}

template<class Test>
auto generate_images(Test &test, Size page_size, Size n)
{
    std::vector<std::string> images;
    std::generate_n(back_inserter(images), n, [&test, page_size] {
        return test.random.template get<std::string>('\x00', '\xFF', page_size);
    });
    return images;
}

class BasicWalTests: public TestWithWalSegmentsOnHeap {
public:
    static constexpr Size PAGE_SIZE {0x100};

    ~BasicWalTests() override = default;

    auto SetUp() -> void override
    {
        WriteAheadLog *temp {};

        ASSERT_TRUE(expose_message(BasicWriteAheadLog::open({
            PREFIX,
            store.get(),
            create_sink(),
            PAGE_SIZE,
        }, &temp)));

        wal.reset(temp);

        ASSERT_TRUE(expose_message(wal->start_recovery([](const auto &) { return Status::logic_error(""); },
                                                       [](const auto &) { return Status::logic_error(""); })));
    }

    Random random {42};
    std::unique_ptr<WriteAheadLog> wal;
};

TEST_F(BasicWalTests, StartsAndStops)
{
    ASSERT_TRUE(expose_message(wal->start_workers()));
    ASSERT_TRUE(expose_message(wal->stop_workers()));
}

TEST_F(BasicWalTests, NewWalState)
{
    ASSERT_TRUE(expose_message(wal->start_workers()));
    ASSERT_EQ(wal->flushed_lsn(), 0);
    ASSERT_EQ(wal->current_lsn(), 1);
    ASSERT_TRUE(expose_message(wal->stop_workers()));
}

TEST_F(BasicWalTests, WriterDoesNotLeaveEmptySegments)
{
    std::vector<std::string> children;

    for (Size i {}; i < 10; ++i) {
        ASSERT_TRUE(expose_message(wal->start_workers()));

        // File should be deleted before this method returns, if no records were written to it.
        ASSERT_TRUE(expose_message(wal->stop_workers()));
        ASSERT_TRUE(expose_message(store->get_children(ROOT, children)));
        ASSERT_TRUE(children.empty());
    }
}

TEST_F(BasicWalTests, FailureDuringFirstOpen)
{
    interceptors::set_open(FailOnce<0> {"test/wal-"});
    assert_error_42(wal->start_workers());
}

TEST_F(BasicWalTests, FailureDuringNthOpen)
{
    auto images = generate_images(*this, PAGE_SIZE, 1'000);
    interceptors::set_open(FailAfter<5> {"test/wal-"});
    ASSERT_TRUE(expose_message(wal->start_workers()));

    Size num_writes {};
    for (Size i {}; i < images.size(); ++i) {
        auto s = wal->log(i, stob(images[i]));
        if (!s.is_ok()) {
            assert_error_42(s);
            break;
        }
        num_writes++;
    }
    ASSERT_GT(num_writes, 5);
    assert_error_42(wal->stop_workers());
}

} // <anonymous><|MERGE_RESOLUTION|>--- conflicted
+++ resolved
@@ -390,7 +390,7 @@
 TEST_F(LogReaderWriterTests, DoesNotFlushEmptyBlock)
 {
     auto writer = get_writer(SegmentId {1});
-    ASSERT_TRUE(writer.flush().is_logic_error());
+    ASSERT_TRUE(expose_message(writer.flush()));
 
     Size file_size {};
     ASSERT_TRUE(expose_message(store->file_size("test/wal-000001", file_size)));
@@ -474,8 +474,7 @@
         ASSERT_LE(payload.size(), wal_scratch_size(PAGE_SIZE));
         write_string(writer, payload);
         if (random.get(10) == 0) {
-            auto s = writer.flush();
-            ASSERT_TRUE(s.is_ok() or s.is_logic_error());
+            ASSERT_TRUE(expose_message(writer.flush()));
         }
     }
     ASSERT_TRUE(expose_message(writer.flush()));
@@ -772,7 +771,6 @@
     auto roll_segments_forward(WalReader &reader, std::vector<std::string> &snapshots) -> Status
     {
         auto s = Status::ok();
-        SequenceId last_commit_lsn;
         // Roll forward to the end of the WAL.
         while (s.is_ok()) {
             s = reader.roll([&](const PayloadDescriptor &info) {
@@ -784,16 +782,12 @@
                     const auto image = std::get<FullImageDescriptor>(info);
                     // We shouldn't have encountered this page yet.
                     EXPECT_EQ(image.image.to_string(), snapshots[image.pid.as_index()]);
-                } else if (std::holds_alternative<CommitDescriptor>(info)) {
-                    const auto commit = std::get<CommitDescriptor>(info);
-                    last_commit_lsn = commit.lsn;
                 }
                 return Status::ok();
             });
             if (!s.is_ok()) break;
             s = reader.seek_next();
             if (s.is_not_found()) {
-                EXPECT_EQ(last_commit_lsn, commit_lsn);
                 return Status::ok();
             } else if (!s.is_ok()) {
                 break;
@@ -877,10 +871,10 @@
     does_not_lose_records_test(*this, 5'000);
 }
 
-static auto roll_forward_test(WalReaderWriterTests &test, Size num_writes, Size commit_interval = 0)
+static auto roll_forward_test(WalReaderWriterTests &test, Size num_writes)
 {
     auto snapshots = test.images;
-    ASSERT_TRUE(expose_message(test.emit_segments(num_writes, commit_interval)));
+    ASSERT_TRUE(expose_message(test.emit_segments(num_writes)));
 
     auto reader = test.get_reader();
     ASSERT_TRUE(expose_message(reader.open()));
@@ -898,22 +892,10 @@
     roll_forward_test(*this, 5'000);
 }
 
-TEST_F(WalReaderWriterTests, RollForwardWithinSegmentWithCommit)
-{
-    // Commit after the last write.
-    roll_forward_test(*this, 3, 2);
-    assert_images_match(images, committed);
-}
-
-TEST_F(WalReaderWriterTests, RollForwardAcrossSegmentsWithCommits)
-{
-    roll_forward_test(*this, 5'000, 100);
-}
-
-static auto roll_forward_and_backward_test(WalReaderWriterTests &test, Size num_writes, Size commit_interval = 0)
+static auto roll_backward_test(WalReaderWriterTests &test, Size num_writes)
 {
     auto snapshots = test.images;
-    ASSERT_TRUE(expose_message(test.emit_segments(num_writes, commit_interval)));
+    ASSERT_TRUE(expose_message(test.emit_segments(num_writes)));
 
     auto reader = test.get_reader();
     ASSERT_TRUE(expose_message(reader.open()));
@@ -923,97 +905,125 @@
     test.assert_images_match(snapshots, test.committed);
 }
 
-TEST_F(WalReaderWriterTests, RollsForwardAndBackwardWithinSegment)
-{
-    roll_forward_and_backward_test(*this, 3);
-}
-
-TEST_F(WalReaderWriterTests, RollsForwardAndBackwardAcrossSegments)
-{
-    roll_forward_and_backward_test(*this, 5'000);
-}
-
-TEST_F(WalReaderWriterTests, RollsForwardAndBackwardWithinSegmentWithCommit)
-{
-    // Commit after the last write.
-    roll_forward_and_backward_test(*this, 3, 2);
-
-<<<<<<< HEAD
+TEST_F(WalReaderWriterTests, RollBackwardWithinSegment)
+{
+    roll_backward_test(*this, 3);
+}
+
+TEST_F(WalReaderWriterTests, RollBackwardAcrossSegments)
+{
+    roll_backward_test(*this, 5'000);
+}
+
+TEST_F(WalReaderWriterTests, RunsTransactionsNormally)
+{
+    auto snapshots = images;
+    ASSERT_TRUE(expose_message(emit_segments(5000, 100)));
+
     auto reader = get_reader();
     ASSERT_TRUE(expose_message(reader.open()));
     ASSERT_TRUE(expose_message(roll_segments_forward(reader, snapshots)));
     assert_images_match(snapshots, images);
     ASSERT_TRUE(expose_message(roll_segments_backward(reader, snapshots)));
-    assert_images_match(snapshots, committed);
-=======
-    // We shouldn't have rolled any segments back.
+    assert_images_match(snapshots, images);
+}
+
+TEST_F(WalReaderWriterTests, CommitIsCheckpoint)
+{
+    auto snapshots = images;
+
+    // Should commit after the last write.
+    ASSERT_TRUE(expose_message(emit_segments(200, 99)));
+
+    auto reader = get_reader();
+    ASSERT_TRUE(expose_message(reader.open()));
+    ASSERT_TRUE(expose_message(roll_segments_forward(reader, snapshots)));
+    assert_images_match(snapshots, images);
+    ASSERT_TRUE(expose_message(roll_segments_backward(reader, snapshots)));
+    assert_images_match(snapshots, images);
     assert_images_match(images, committed);
->>>>>>> 0a624468
-}
-
-TEST_F(WalReaderWriterTests, RollsForwardAndBackwardBetweenSegmentsWithCommits)
-{
-    roll_forward_and_backward_test(*this, 5'000, 100);
-}
-
-static auto roll_after_writer_error_test(WalReaderWriterTests &test, Size num_writes, Size commit_interval = 0)
-{
-    auto snapshots = test.images;
-    assert_error_42(test.emit_segments(num_writes, commit_interval));
-
-    auto reader = test.get_reader();
-    auto s = reader.open();
-    if (s.is_ok()) {
-        s = test.roll_segments_forward(reader, snapshots);
-
-        // The writer may have failed in the middle of writing a record (FIRST is written but LAST is in the tail buffer)
-        // still. In this case, we'll get a corruption error during the forward pass.
-        ASSERT_TRUE(s.is_corruption() or s.is_ok());
-
-        // We should be able to roll back any changes we have made to the snapshots.
-        ASSERT_TRUE(expose_message(test.roll_segments_backward(reader, snapshots)));
-    } else {
-        // If the writer failed to open the first segment, we'll also fail. The reader only opens existing files.
-        ASSERT_TRUE(s.is_not_found());
-    }
-    test.assert_images_match(snapshots, test.committed);
-}
-
-TEST_F(WalReaderWriterTests, RollWalAfterImmediateWriterWriteError)
-{
-    interceptors::set_write(FailOnce<0> {"test/wal-"});
-    roll_after_writer_error_test(*this, 5'000);
-}
-
-TEST_F(WalReaderWriterTests, RollWalAfterDelayedWriterWriteError)
-{
-    interceptors::set_write(FailOnce<50> {"test/wal-"});
-    roll_after_writer_error_test(*this, 5'000);
-}
-
-TEST_F(WalReaderWriterTests, RollWalAfterImmediateWriterOpenError)
-{
-    interceptors::set_open(FailOnce<0> {"test/wal-"});
-    roll_after_writer_error_test(*this, 5'000);
-}
-
-TEST_F(WalReaderWriterTests, RollWalAfterDelayedWriterOpenError)
-{
-    interceptors::set_open(FailOnce<10> {"test/wal-"});
-    roll_after_writer_error_test(*this, 5'000);
-}
-
-TEST_F(WalReaderWriterTests, RollWalAfterDelayedWriterWriteErrorWithCommits)
-{
-    interceptors::set_write(FailOnce<50> {"test/wal-"});
-    roll_after_writer_error_test(*this, 5'000, 100);
-}
-
-TEST_F(WalReaderWriterTests, RollWalAfterDelayedWriterOpenErrorWithCommits)
-{
-    interceptors::set_open(FailOnce<10> {"test/wal-"});
-    roll_after_writer_error_test(*this, 5'000, 100);
-}
+}
+
+TEST_F(WalReaderWriterTests, RollWalAfterWriteError)
+{
+    interceptors::set_write(FailOnce<10> {"test/wal-"});
+
+    auto snapshots = images;
+    assert_error_42(emit_segments(5'000));
+
+    auto reader = get_reader();
+    ASSERT_TRUE(expose_message(reader.open()));
+    auto s = roll_segments_forward(reader, snapshots);
+
+    // The writer may have failed in the middle of writing a record (FIRST is written but LAST is in the tail buffer)
+    // still. In this case, we'll get a corruption error during the forward pass.
+    ASSERT_TRUE(s.is_corruption() or s.is_ok());
+
+    // We should be able to roll back any changes we have made to the snapshots.
+    ASSERT_TRUE(expose_message(roll_segments_backward(reader, snapshots)));
+}
+
+TEST_F(WalReaderWriterTests, RollWalAfterOpenError)
+{
+    interceptors::set_open(FailOnce<3> {"test/wal-"});
+
+    auto snapshots = images;
+    assert_error_42(emit_segments(5'000));
+
+    auto reader = get_reader();
+    ASSERT_TRUE(expose_message(reader.open()));
+    auto s = roll_segments_forward(reader, snapshots);
+
+    // The writer may have failed in the middle of writing a record (FIRST is written but LAST is in the tail buffer)
+    // still. In this case, we'll get a corruption error during the forward pass.
+    ASSERT_TRUE(s.is_corruption() or s.is_ok());
+
+    // We should be able to roll back any changes we have made to the snapshots.
+    ASSERT_TRUE(expose_message(roll_segments_backward(reader, snapshots)));
+}
+
+//
+//class BasicWalReaderWriterTests: public TestWithWalSegmentsOnHeap {
+//public:
+//    static constexpr Size PAGE_SIZE {0x100};
+//    static constexpr Size BLOCK_SIZE {PAGE_SIZE * WAL_BLOCK_SCALE};
+//
+//    BasicWalReaderWriterTests()
+//        : scratch {std::make_unique<LogScratchManager>(PAGE_SIZE * WAL_SCRATCH_SCALE)}
+//    {}
+//
+//    auto SetUp() -> void override
+//    {
+//        reader = std::make_unique<BasicWalReader>(
+//            *store,
+//            ROOT,
+//            PAGE_SIZE
+//        );
+//
+//        writer = std::make_unique<BasicWalWriter>(BasicWalWriter::Parameters {
+//            store.get(),
+//            &collection,
+//            &flushed_lsn,
+//            create_logger(create_sink(), "wal"),
+//            ROOT,
+//            PAGE_SIZE,
+//            128,
+//        });
+//    }
+//
+//    WalCollection collection;
+//    std::atomic<SequenceId> flushed_lsn {};
+//    std::unique_ptr<LogScratchManager> scratch;
+//    std::unique_ptr<BasicWalReader> reader;
+//    std::unique_ptr<BasicWalWriter> writer;
+//    Random random {internal::random_seed};
+//};
+//
+//TEST_F(BasicWalReaderWriterTests, NewWriterIsOk)
+//{
+//    ASSERT_TRUE(writer->status().is_ok());
+//    writer->stop();
+//}
 
 template<class Test>
 auto generate_images(Test &test, Size page_size, Size n)
@@ -1024,6 +1034,160 @@
     });
     return images;
 }
+//
+//auto generate_deltas(std::vector<std::string> &images)
+//{
+//    WalRecordGenerator generator;
+//    std::vector<std::vector<PageDelta>> deltas;
+//    for (auto &image: images)
+//        deltas.emplace_back(generator.setup_deltas(stob(image)));
+//    return deltas;
+//}
+//
+//TEST_F(BasicWalReaderWriterTests, WritesAndReadsDeltasNormally)
+//{
+//    // NOTE: This test doesn't handle segmentation. If the writer segments, the test will fail!
+//    static constexpr Size NUM_RECORDS {100};
+//    auto images = generate_images(*this, PAGE_SIZE, NUM_RECORDS);
+//    auto deltas = generate_deltas(images);
+//    for (Size i {}; i < NUM_RECORDS; ++i)
+//        writer->log_deltas(PageId::root(), stob(images[i]), deltas[i]);
+//
+//    // close() should cause the writer to flush the current block.
+//    writer->stop();
+//
+//    ASSERT_TRUE(expose_message(reader->open(SegmentId {1})));
+//
+//    Size i {};
+//    ASSERT_TRUE(expose_message(reader->redo([deltas, &i, images](const RedoDescriptor &descriptor) {
+//        auto lhs = cbegin(descriptor.deltas);
+//        auto rhs = cbegin(deltas[i]);
+//        for (; rhs != cend(deltas[i]); ++lhs, ++rhs) {
+//            EXPECT_NE(lhs, cend(descriptor.deltas));
+//            EXPECT_TRUE(lhs->data == stob(images[i]).range(rhs->offset, rhs->size));
+//            EXPECT_EQ(lhs->offset, rhs->offset);
+//        }
+//        i++;
+//        return Status::ok();
+//    })));
+//    ASSERT_EQ(i, images.size());
+//    ASSERT_EQ(get_segment_size(0UL) % BLOCK_SIZE, 0);
+//}
+//
+//TEST_F(BasicWalReaderWriterTests, WritesAndReadsFullImagesNormally)
+//{
+//    // NOTE: This test doesn't handle segmentation. If the writer segments, the test will fail!
+//    static constexpr Size NUM_RECORDS {100};
+//    auto images = generate_images(*this, PAGE_SIZE, NUM_RECORDS);
+//
+//    for (Size i {}; i < NUM_RECORDS; ++i)
+//        writer->log_full_image(PageId::from_index(i), stob(images[i]));
+//    writer->stop();
+//
+//    ASSERT_TRUE(expose_message(reader->open(SegmentId {1})));
+//    ASSERT_TRUE(expose_message(reader->redo([](const auto&) {
+//        ADD_FAILURE() << "This should not be called";
+//        return Status::logic_error("Logic error!");
+//    })));
+//
+//    Size i {};
+//    ASSERT_TRUE(expose_message(reader->undo([&i, images](const UndoDescriptor &descriptor) {
+//        EXPECT_EQ(descriptor.page_id, i + 1);
+//        EXPECT_TRUE(descriptor.image == stob(images[i]));
+//        i++;
+//        return Status::ok();
+//    })));
+//    ASSERT_EQ(i, images.size());
+//    ASSERT_EQ(get_segment_size(0UL) % BLOCK_SIZE, 0);
+//}
+//
+//auto test_undo_redo(BasicWalReaderWriterTests &test, Size num_images, Size num_deltas)
+//{
+//    const auto deltas_per_image = num_deltas / num_images;
+//
+//    std::vector<std::string> before_images;
+//    std::vector<std::string> after_images;
+//    WalRecordGenerator generator;
+//
+//    auto &reader = test.reader;
+//    auto &writer = test.writer;
+//    auto &random = test.random;
+//    auto &collection = test.collection;
+//
+//    for (Size i {}; i < num_images; ++i) {
+//        auto pid = PageId::from_index(i);
+//
+//        before_images.emplace_back(random.get<std::string>('\x00', '\xFF', BasicWalReaderWriterTests::PAGE_SIZE));
+//        writer->log_full_image(pid, stob(before_images.back()));
+//
+//        after_images.emplace_back(before_images.back());
+//        for (Size j {}; j < deltas_per_image; ++j) {
+//            const auto deltas = generator.setup_deltas(stob(after_images.back()));
+//            writer->log_deltas(pid, stob(after_images.back()), deltas);
+//        }
+//    }
+//    writer->stop();
+//
+//    // Roll forward some copies of the "before images" to match the "after images".
+//    auto images = before_images;
+//    for (const auto &[id, meta]: collection.segments()) {
+//        ASSERT_TRUE(expose_message(reader->open(id)));
+//        ASSERT_TRUE(expose_message(reader->redo([&images](const RedoDescriptor &info) {
+//            auto image = stob(images.at(info.page_id - 1));
+//            for (const auto &[offset, content]: info.deltas)
+//                mem_copy(image.range(offset, content.size()), content);
+//            return Status::ok();
+//        })));
+//        ASSERT_TRUE(expose_message(reader->close()));
+//    }
+//
+//    // Image copies should match the "after images".
+//    for (Size i {}; i < images.size(); ++i) {
+//        ASSERT_EQ(images.at(i), after_images.at(i));
+//    }
+//
+//    // Now roll them back to match the before images again.
+//    for (auto itr = crbegin(collection.segments()); itr != crend(collection.segments()); ++itr) {
+//        // Segment ID should be the same for each record position within each group.
+//        ASSERT_TRUE(expose_message(reader->open(itr->id)));
+//        ASSERT_TRUE(expose_message(reader->undo([&images](const auto &info) {
+//            const auto index = info.page_id - 1;
+//            mem_copy(stob(images[index]), info.image);
+//            return Status::ok();
+//        })));
+//        ASSERT_TRUE(expose_message(reader->close()));
+//    }
+//
+//    for (Size i {}; i < images.size(); ++i) {
+//        ASSERT_EQ(images.at(i), before_images.at(i));
+//    }
+//}
+//
+//TEST_F(BasicWalReaderWriterTests, SingleImage)
+//{
+//    // This situation should not happen in practice, but we technically should be able to handle it.
+//    test_undo_redo(*this, 1, 0);
+//}
+//
+//TEST_F(BasicWalReaderWriterTests, SingleImageSingleDelta)
+//{
+//    test_undo_redo(*this, 1, 1);
+//}
+//
+//TEST_F(BasicWalReaderWriterTests, SingleImageManyDeltas)
+//{
+//    test_undo_redo(*this, 1, 100);
+//}
+//
+//TEST_F(BasicWalReaderWriterTests, ManyImagesManyDeltas)
+//{
+//    test_undo_redo(*this, 100, 1'000);
+//}
+//
+////TEST_F(BasicWalReaderWriterTests, ManyManyImagesManyManyDeltas)
+////{
+////    test_undo_redo(*this, 10'000, 1'000'000);
+////}
 
 class BasicWalTests: public TestWithWalSegmentsOnHeap {
 public:
@@ -1083,13 +1247,14 @@
 TEST_F(BasicWalTests, FailureDuringFirstOpen)
 {
     interceptors::set_open(FailOnce<0> {"test/wal-"});
-    assert_error_42(wal->start_workers());
+    ASSERT_TRUE(expose_message(wal->start_workers()));
+    ASSERT_TRUE(expose_message(wal->stop_workers()));
 }
 
 TEST_F(BasicWalTests, FailureDuringNthOpen)
 {
     auto images = generate_images(*this, PAGE_SIZE, 1'000);
-    interceptors::set_open(FailAfter<5> {"test/wal-"});
+    interceptors::set_open(FailEvery<5> {"test/wal-"});
     ASSERT_TRUE(expose_message(wal->start_workers()));
 
     Size num_writes {};
@@ -1102,7 +1267,7 @@
         num_writes++;
     }
     ASSERT_GT(num_writes, 5);
-    assert_error_42(wal->stop_workers());
+    ASSERT_TRUE(expose_message(wal->stop_workers()));
 }
 
 } // <anonymous>