--- conflicted
+++ resolved
@@ -57,11 +57,7 @@
                 break;
             case Operation::REMOVE:
                 // Remove the first record with a key > `key`.
-<<<<<<< HEAD
-                if (const auto record = m_db.read(_b(key), ThreeWayComparison::GT))
-=======
                 if (const auto record = m_db.read(_b(key), Ordering::GT))
->>>>>>> 19251cdc
                     m_db.erase(_b(record->key));
                 break;
             case Operation::COMMIT:
